import numpy as np

from math import pi, sin, cos, sqrt

import matplotlib.pyplot as plt
import matplotlib.animation as animation

from cardillo import System
from cardillo.discrete import RigidBodyQuaternion, RigidBodyAxisAngle, RigidBodyEuler
from cardillo.math import axis_angle2quat
from cardillo.constraints import (
    RollingCondition_g_I_Frame_gamma,
    RollingCondition,
)
from cardillo.forces import Force
from cardillo.solver import (
    ScipyIVP,
    EulerBackward,
    GeneralizedAlphaFirstOrder,
    NonsmoothBackwardEulerDecoupled,
    RadauIIa,
)


############
# parameters
############
g = 9.81  # gravity
m = 0.3048  # disc mass

# disc radius
r = 0.05  # used for GAMM

# radius of of the circular motion
R = 10 * r  # used for GAMM

# inertia of the disc, Lesaux2005 before (5.3)
A = B = 0.25 * m * r**2
C = 0.5 * m * r**2

# ratio between disc radius and radius of rolling
rho = r / R  # Lesaux2005 (5.10)

####################
# initial conditions
####################
# alpha0 = 0
beta0 = 5 * np.pi / 180  # initial inlination angle (0 < beta0 < pi/2)
# beta0 = 15 * np.pi / 180  # initial inlination angle (0 < beta0 < pi/2)
# Lesaux2005 before (5.8)
# gamma0 = 0

# center of mass, see DMS (22)
x0 = 0
y0 = R - r * np.sin(beta0)
z0 = r * np.cos(beta0)

# initial angles
beta_dot0 = 0  # Lesaux1005 before (5.10)
gamma_dot0_pow2 = (
    4 * (g / r) * np.sin(beta0) / ((6 - 5 * rho * np.sin(beta0)) * rho * np.cos(beta0))
)
gamma_dot0 = sqrt(gamma_dot0_pow2)  # Lesaux2005 (5.12)
alpha_dot0 = -rho * gamma_dot0  # Lesaux2005 (5.11)

# angular velocity, see DMS after (22)
K_Omega0 = np.array(
    [beta_dot0, alpha_dot0 * np.sin(beta0) + gamma_dot0, alpha_dot0 * np.cos(beta0)]
)

# center of mass velocity
# TODO: Derive these equations!
v_S0 = np.array([-R * alpha_dot0 + r * alpha_dot0 * np.sin(beta0), 0, 0])

# RigidBody = RigidBodyQuaternion
# RigidBody = RigidBodyAxisAngle
RigidBody = RigidBodyEuler

# initial conditions
u0 = np.concatenate((v_S0, K_Omega0))
if RigidBody is RigidBodyQuaternion:
    p0 = axis_angle2quat(np.array([1, 0, 0]), beta0)
elif RigidBody is RigidBodyAxisAngle:
    p0 = np.array([1, 0, 0]) * beta0
elif RigidBody is RigidBodyEuler:
    p0 = np.array([0, 1, 0]) * beta0
q0 = np.array((x0, y0, z0, *p0))


class Disc(RigidBody):
    def __init__(self, m, r, q0=None, u0=None):
        A = 1 / 4 * m * r**2
        C = 1 / 2 * m * r**2
        K_theta_S = np.diag(np.array([A, C, A]))

        self.r = r

        super().__init__(m, K_theta_S, q0=q0, u0=u0)

    def boundary(self, t, q, n=100):
        phi = np.linspace(0, 2 * np.pi, n, endpoint=True)
        K_r_SP = self.r * np.vstack([np.sin(phi), np.zeros(n), np.cos(phi)])
        return np.repeat(self.r_OP(t, q), n).reshape(3, n) + self.A_IK(t, q) @ K_r_SP


# create the model
disc = Disc(m, r, q0, u0)

Constraint = RollingCondition_g_I_Frame_gamma
# Constraint = RollingCondition

rolling = Constraint(disc)
f_g = Force(lambda t: np.array([0, 0, -m * g]), disc)

model = System()
model.add(disc)
model.add(rolling)
model.add(f_g)
model.assemble()


def state():
    """Analytical analysis of the roolling motion of a disc, see Lesaux2005
    Section 5 and 6 and DMS exercise 5.12 (g).

    References
    ==========
    Lesaux2005: https://doi.org/10.1007/s00332-004-0655-4
    """
    t0 = 0
    t1 = 2 * np.pi / np.abs(alpha_dot0) * 0.1
    # t1 = 2 * np.pi / np.abs(alpha_dot0) * 0.25
    # t1 = 2 * np.pi / np.abs(alpha_dot0) * 0.3  # used for GAMM
    # t1 = 2 * np.pi / np.abs(alpha_dot0) * 0.5
    # t1 = 2 * np.pi / np.abs(alpha_dot0) * 1.0
    # dt = 5e-3
    # dt = 5e-2
    # dt = 2.5e-2
    # dt = 1.0e-2  # used for GAMM with R = 10 * r
    dt = 1.0e-3

    # rho_inf = 0.99
    rho_inf = 0.96  # used for GAMM (high oszillations)
    # rho_inf = 0.85  # used for GAMM (low oszillations)
    # rho_inf = 0.1
    # see Arnodl2016, p. 118
    # tol = 1.0e-10
    tol = 1.0e-8

    # sol = ScipyIVP(model, t1, dt).solve()
    # sol = EulerBackward(model, t1, dt).solve()
    # sol = NonsmoothHalfExplicitRungeKutta(model, t1, dt).solve()
    # sol = GeneralizedAlphaFirstOrder(model, t1, dt, rho_inf=rho_inf, tol=tol).solve()
    # sol = GeneralizedAlphaFirstOrder(
    #     model, t1, dt, rho_inf=rho_inf, tol=tol, GGL=1
    # ).solve()
    # sol = NonsmoothDecoupled(model, t1, dt).solve()
    # sol = NonsmoothHalfExplicitRungeKutta(model, t1, dt).solve()
    # sol = NonsmoothPartitionedHalfExplicitEuler(model, t1, dt).solve()

    # rtol = atol = 1.0e-5
<<<<<<< HEAD
    rtol = atol = 1.0e-6
    # dae_index = 2
    dae_index = 3
    # dae_index = "GGL"
    sol = RadauIIa(model, t1, dt, rtol=rtol, atol=atol, dae_index=dae_index).solve()
=======
    # # dae_index = 2
    # # dae_index = 3
    # dae_index = "GGL"
    # sol = RadauIIa(model, t1, dt, rtol=rtol, atol=atol, dae_index=dae_index).solve()

    from spook.solver import Jansen2000, Rang2013
    from spook.solver.runge_kutta import TRBDF2Tableau, IRK, RadauIIATableau
    from spook.solver.tr_bdf2 import TR_BDF2
    from spook.solver.lobatto import SymplecticPartitionedRungeKutta
    # sol = Jansen2000(model, t1, dt, rho_inf=rho_inf, atol=tol).solve()
    # sol = IRK(model, t1, dt, TRBDF2Tableau(), atol=tol).solve()
    # sol = IRK(model, t1, dt, RadauIIATableau(3), atol=tol).solve()
    # sol = TR_BDF2(model, t1, dt, atol=tol).solve()
    from spook.solver.lobatto import NonsmoothPIRK
    sol = NonsmoothPIRK(model, t1, dt, RadauIIATableau(3), atol=tol).solve()
    # sol = NonsmoothPIRK(model, t1, dt, RadauIIATableau(5), atol=tol).solve()
>>>>>>> 5fec4220

    t = sol.t
    q = sol.q
    u = sol.u
    try:
        u_dot = sol.u_dot
        # u_dot = np.zeros_like(u)
        # u_dot[1:] = (u[1:] - u[:-1]) / dt
        la_g = sol.la_g
        la_gamma = sol.la_gamma
    except:
        u_dot = np.zeros_like(u)
        u_dot[1:] = (u[1:] - u[:-1]) / dt
        la_g = sol.P_g
        la_gamma = sol.P_gamma

    g = np.array([model.g(ti, qi) for ti, qi in zip(t, q)])
    g_dot = np.array([model.g_dot(ti, qi, ui) for ti, qi, ui in zip(t, q, u)])
    # g_ddot = np.array(
    #     [model.g_ddot(ti, qi, ui, u_doti) for ti, qi, ui, u_doti in zip(t, q, u, u_dot)]
    # )
    gamma = np.array([model.gamma(ti, qi, ui) for ti, qi, ui in zip(t, q, u)])
    # gamma_dot = np.array(
    #     [
    #         model.gamma_dot(ti, qi, ui, u_doti)
    #         for ti, qi, ui, u_doti in zip(t, q, u, u_dot)
    #     ]
    # )

    ########
    # export
    ########
    # header = "t, x, y, z, p0, p1, p2, p3, la_g, la_ga0, la_ga1"
    # export_data = np.vstack([t, *q.T, *la_g.T, *la_gamma.T]).T
    # np.savetxt(
    #     "examples/GAMM2022/RollingDiscTrajectory.txt",
    #     export_data,
    #     delimiter=", ",
    #     header=header,
    #     comments="",
    # )

    # header = "t, g, g_dot, g_ddot, gamma0, gamma1, gamma_dot0, gamma_dot1"
    # export_data = np.vstack([t, *g.T, *g_dot.T, *g_ddot.T, *gamma.T, *gamma_dot.T]).T
    # np.savetxt(
    #     "examples/GAMM2022/RollingDiscGaps.txt",
    #     export_data,
    #     delimiter=", ",
    #     header=header,
    #     comments="",
    # )

    ###############
    # visualization
    ###############
    fig = plt.figure(figsize=plt.figaspect(0.5))

    # g
    ax = fig.add_subplot(3, 2, 1)
    ax.plot(t, g)
    ax.set_xlabel("t")
    ax.set_ylabel("g")
    ax.grid()

    # g_dot
    ax = fig.add_subplot(3, 2, 3)
    ax.plot(t, g_dot)
    ax.set_xlabel("t")
    ax.set_ylabel("g_dot")
    ax.grid()

    # # g_ddot
    # ax = fig.add_subplot(3, 2, 5)
    # ax.plot(t, g_ddot)
    # ax.set_xlabel("t")
    # ax.set_ylabel("g_ddot")
    # ax.grid()

    # gamma
    ax = fig.add_subplot(3, 2, 2)
    ax.plot(t, gamma)
    ax.set_xlabel("t")
    ax.set_ylabel("gamma")
    ax.grid()

    # # gamma_dot
    # ax = fig.add_subplot(3, 2, 4)
    # ax.plot(t, gamma_dot)
    # ax.set_xlabel("t")
    # ax.set_ylabel("gamma_dot")
    # ax.grid()

    fig = plt.figure(figsize=plt.figaspect(0.5))

    # trajectory center of mass
    ax = fig.add_subplot(2, 2, 1, projection="3d")
    ax.plot(
        q[:, 0],
        q[:, 1],
        q[:, 2],
        "-r",
        label="x-y-z",
    )
    ax.set_xlabel("x")
    ax.set_ylabel("y")
    ax.set_zlabel("z")
    ax.grid()
    ax.legend()

    # # nonpenetrating contact point
    # ax = fig.add_subplot(2, 2, 2)
    # if Constraint is RollingCondition_g_I_Frame_gamma:
    #     ax.plot(t[:], la_g[:, 0], "-r", label="la_g")
    # elif Constraint is RollingCondition:
    #     ax.plot(t[:], la_gamma[:, 0], "--g", label="la_gamma0")
    # ax.set_xlabel("t")
    # ax.grid()
    # ax.legend()

    # # no lateral velocities 1
    # ax = fig.add_subplot(2, 2, 3)
    # if Constraint is RollingCondition_g_I_Frame_gamma:
    #     ax.plot(t[:], la_gamma[:, 0], "-r", label="la_gamma[0]")
    # elif Constraint is RollingCondition:
    #     ax.plot(t[:], la_gamma[:, 1], "-r", label="la_gamma[1]")
    # ax.set_xlabel("t")
    # ax.grid()
    # ax.legend()

    # # no lateral velocities 2
    # ax = fig.add_subplot(2, 2, 4)
    # if Constraint is RollingCondition_g_I_Frame_gamma:
    #     ax.plot(t[:], la_gamma[:, 1], "-r", label="la_gamma[1]")
    # elif Constraint is RollingCondition:
    #     ax.plot(t[:], la_gamma[:, 2], "-r", label="la_gamma[2]")
    # ax.set_xlabel("t")
    # ax.grid()
    # ax.legend()

    ########################
    # animate configurations
    ########################
    t = t
    q = q

    fig = plt.figure()
    ax = fig.add_subplot(111, projection="3d")

    ax.set_xlabel("x [m]")
    ax.set_ylabel("y [m]")
    ax.set_zlabel("z [m]")
    scale = R
    ax.set_xlim3d(left=-scale, right=scale)
    ax.set_ylim3d(bottom=-scale, top=scale)
    ax.set_zlim3d(bottom=0, top=2 * scale)

    from collections import deque

    slowmotion = 1
    fps = 200
    animation_time = slowmotion * t1
    target_frames = int(fps * animation_time)
    frac = max(1, int(len(t) / target_frames))
    if frac == 1:
        target_frames = len(t)
    interval = 1000 / fps

    frames = target_frames
    t = t[::frac]
    q = q[::frac]

    def create(t, q):
        x_S, y_S, z_S = disc.r_OP(t, q)

        A_IK = disc.A_IK(t, q)
        d1 = A_IK[:, 0] * r
        d2 = A_IK[:, 1] * r
        d3 = A_IK[:, 2] * r

        (COM,) = ax.plot([x_S], [y_S], [z_S], "ok")
        (bdry,) = ax.plot([], [], [], "-k")
        (trace,) = ax.plot([], [], [], "--k")
        (d1_,) = ax.plot(
            [x_S, x_S + d1[0]], [y_S, y_S + d1[1]], [z_S, z_S + d1[2]], "-r"
        )
        (d2_,) = ax.plot(
            [x_S, x_S + d2[0]], [y_S, y_S + d2[1]], [z_S, z_S + d2[2]], "-g"
        )
        (d3_,) = ax.plot(
            [x_S, x_S + d3[0]], [y_S, y_S + d3[1]], [z_S, z_S + d3[2]], "-b"
        )

        return COM, bdry, trace, d1_, d2_, d3_

    COM, bdry, trace, d1_, d2_, d3_ = create(0, q[0])

    def update(t, q, COM, bdry, trace, d1_, d2_, d3_):
        global x_trace, y_trace, z_trace
        if t == t0:
            x_trace = deque([])
            y_trace = deque([])
            z_trace = deque([])

        x_S, y_S, z_S = disc.r_OP(t, q)

        x_bdry, y_bdry, z_bdry = disc.boundary(t, q)

        x_t, y_t, z_t = disc.r_OP(t, q) + rolling.r_SC(t, q)

        x_trace.append(x_t)
        y_trace.append(y_t)
        z_trace.append(z_t)

        A_IK = disc.A_IK(t, q)
        d1 = A_IK[:, 0] * r
        d2 = A_IK[:, 1] * r
        d3 = A_IK[:, 2] * r

        COM.set_data(np.array([x_S]), np.array([y_S]))
        COM.set_3d_properties(np.array([z_S]))

        bdry.set_data(np.array(x_bdry), np.array(y_bdry))
        bdry.set_3d_properties(np.array(z_bdry))

        # if len(x_trace) > 500:
        #     x_trace.popleft()
        #     y_trace.popleft()
        #     z_trace.popleft()
        trace.set_data(np.array(x_trace), np.array(y_trace))
        trace.set_3d_properties(np.array(z_trace))

        d1_.set_data(np.array([x_S, x_S + d1[0]]), np.array([y_S, y_S + d1[1]]))
        d1_.set_3d_properties(np.array([z_S, z_S + d1[2]]))

        d2_.set_data(np.array([x_S, x_S + d2[0]]), np.array([y_S, y_S + d2[1]]))
        d2_.set_3d_properties(np.array([z_S, z_S + d2[2]]))

        d3_.set_data(np.array([x_S, x_S + d3[0]]), np.array([y_S, y_S + d3[1]]))
        d3_.set_3d_properties(np.array([z_S, z_S + d3[2]]))

        return COM, bdry, trace, d1_, d2_, d3_

    def animate(i):
        update(t[i], q[i], COM, bdry, trace, d1_, d2_, d3_)

    anim = animation.FuncAnimation(
        fig, animate, frames=frames, interval=interval, blit=False
    )

    plt.show()


def convergence():
    rho_inf = 0.85
    # see Arnodl2016, p. 118
    tol_ref = 1.0e-10
    tol = 1.0e-10

    #####################################
    # compute step sizes with powers of 2
    #####################################
    # dt_ref = 6.4e-3
    # dts = (2.0 ** np.arange(3, 1, -1)) * dt_ref  # [5.12e-2, ..., 2.56e-2]
    # # t1 = (2.0**10) * dt_ref  # 6.5536s
    # t1 = (2.0**4) * dt_ref  # 0.1024s

    dt_ref = 3.2e-3
    dts = (2.0 ** np.arange(4, 1, -1)) * dt_ref  # [5.12e-2, ..., 1.28e-2]
    # t1 = (2.0**11) * dt_ref  # 6.5536s
    t1 = (2.0**5) * dt_ref  # 0.1024s

    # dt_ref = 1.6e-3
    # dts = (2.0 ** np.arange(5, 1, -1)) * dt_ref  # [5.12e-2, ..., 6.4e-3]
    # t1 = (2.0**12) * dt_ref  # 6.5536s

    # dt_ref = 8e-4
    # dts = (2.0 ** np.arange(6, 1, -1)) * dt_ref  # [5.12e-2, ..., 3.2e-3]
    # t1 = (2.0**13) * dt_ref  # 6.5536s

    # dt_ref = 4e-4
    # dts = (2.0 ** np.arange(7, 1, -1)) * dt_ref  # [5.12e-2, ..., 1.6e-3]
    # t1 = (2.0**14) * dt_ref # 6.5536s

    # # TODO: This is used for GAMM presentation!
    # dt_ref = 2e-4
    # dts = (2.0 ** np.arange(8, 1, -1)) * dt_ref  # [5.12e-2, ..., 8e-4]
    # t1 = (2.0**15) * dt_ref  # 6.5536s

    # # TODO: Why this setup gets killed!
    # dt_ref = 1e-4
    # dts = (2.0 ** np.arange(9, 1, -1)) * dt_ref  # [5.12e-2, ..., 4e-4]
    # t1 = (2.0**16) * dt_ref  # 6.5536s

    # # TODO: Why this setup gets killed!
    # dt_ref = 5e-5
    # dts = (2.0 ** np.arange(10, 1, -1)) * dt_ref  # [5.12e-2, ..., 2e-4]
    # t1 = (2.0**17) * dt_ref # 6.5536s

    # # TODO:
    # # Final version used by Martin
    # dt_ref = 2.5e-5
    # dts = (2.0 ** np.arange(11, 1, -1)) * dt_ref  # [5.12e-2, ..., 1e-4]
    # t1 = (2.0**18) * dt_ref # 6.5536s

    dts_1 = dts
    dts_2 = dts**2

    print(f"t1: {t1}")
    print(f"dts: {dts}")

    # errors for possible solvers
    q_errors_transient = np.inf * np.ones((4, len(dts)), dtype=float)
    u_errors_transient = np.inf * np.ones((4, len(dts)), dtype=float)
    la_g_errors_transient = np.inf * np.ones((4, len(dts)), dtype=float)
    la_gamma_errors_transient = np.inf * np.ones((4, len(dts)), dtype=float)
    q_errors_longterm = np.inf * np.ones((4, len(dts)), dtype=float)
    u_errors_longterm = np.inf * np.ones((4, len(dts)), dtype=float)
    la_g_errors_longterm = np.inf * np.ones((4, len(dts)), dtype=float)
    la_gamma_errors_longterm = np.inf * np.ones((4, len(dts)), dtype=float)

    # #####################
    # # create export files
    # #####################
    # file_transient_q = "examples/GAMM2022/TransientErrorRollingDisc_q.txt"
    # file_transient_u = "examples/GAMM2022/TransientErrorRollingDisc_u.txt"
    # file_transient_la_g = "examples/GAMM2022/TransientErrorRollingDisc_la_g.txt"
    # file_transient_la_gamma = "examples/GAMM2022/TransientErrorRollingDisc_la_gamma.txt"
    # file_longterm_q = "examples/GAMM2022/LongtermErrorRollingDisc_q.txt"
    # file_longterm_u = "examples/GAMM2022/LongtermErrorRollingDisc_u.txt"
    # file_longterm_la_g = "examples/GAMM2022/LongtermErrorRollingDisc_la_g.txt"
    # file_longterm_la_gamma = "examples/GAMM2022/LongtermErrorRollingDisc_la_gamma.txt"
    # header = "dt, dt2, 2nd, 1st, 2nd_GGL, 1st_GGL"

    def create(name):
        with open(name, "w") as file:
            file.write(header)
        with open(name, "ab") as file:
            file.write(b"\n")

    def append(name, data):
        with open(name, "ab") as file:
            np.savetxt(
                file,
                data,
                delimiter=", ",
                comments="",
            )

    # create(file_transient_q)
    # create(file_transient_u)
    # create(file_transient_la_g)
    # create(file_transient_la_gamma)
    # create(file_longterm_q)
    # create(file_longterm_u)
    # create(file_longterm_la_g)
    # create(file_longterm_la_gamma)

    ###################################################################
    # compute reference solution as described in Arnold2015 Section 3.3
    ###################################################################
    print(f"compute reference solution:")
    from spook.solver.lobatto import NonsmoothPIRK
    from spook.solver.runge_kutta import RadauIIATableau
    # reference = NonsmoothPIRK(model, t1, dt_ref, RadauIIATableau(3), atol=tol_ref).solve()
    reference = NonsmoothPIRK(model, t1, dt_ref, RadauIIATableau(5), atol=tol_ref).solve()
    print(f"done")

    # plot_state = True
    plot_state = False
    if plot_state:
        t_ref = reference.t
        q_ref = reference.q
        u_ref = reference.u
        la_g_ref = reference.la_g

        ###################
        # visualize results
        ###################
        fig = plt.figure(figsize=plt.figaspect(0.5))

        # center of mass
        ax = fig.add_subplot(2, 3, 1)
        ax.plot(t_ref, q_ref[:, 0], "-r", label="x")
        ax.plot(t_ref, q_ref[:, 1], "-g", label="y")
        ax.plot(t_ref, q_ref[:, 2], "-b", label="z")
        ax.grid()
        ax.legend()

        # alpha, beta, gamma
        ax = fig.add_subplot(2, 3, 2)
        ax.plot(t_ref, q_ref[:, 3], "-r", label="alpha")
        ax.plot(t_ref, q_ref[:, 4], "-g", label="beta")
        ax.plot(t_ref, q_ref[:, 5], "-b", label="gamm")
        ax.grid()
        ax.legend()

        # x-y-z trajectory
        ax = fig.add_subplot(2, 3, 3, projection="3d")
        ax.plot3D(
            q_ref[:, 0],
            q_ref[:, 1],
            q_ref[:, 2],
            "-r",
            label="x-y-z trajectory",
        )
        ax.grid()
        ax.legend()

        # x_dot, y_dot, z_dot
        ax = fig.add_subplot(2, 3, 4)
        ax.plot(t_ref, u_ref[:, 0], "-r", label="x_dot")
        ax.plot(t_ref, u_ref[:, 1], "-g", label="y_dot")
        ax.plot(t_ref, u_ref[:, 2], "-b", label="z_dot")
        ax.grid()
        ax.legend()

        # omega_x, omega_y, omega_z
        ax = fig.add_subplot(2, 3, 5)
        ax.plot(t_ref, u_ref[:, 3], "-r", label="omega_x")
        ax.plot(t_ref, u_ref[:, 4], "-g", label="omega_y")
        ax.plot(t_ref, u_ref[:, 5], "-b", label="omega_z")
        ax.grid()
        ax.legend()

        # la_g
        ax = fig.add_subplot(2, 3, 6)
        ax.plot(t_ref, la_g_ref[:, 0], "-r", label="la_g0")
        ax.plot(t_ref, la_g_ref[:, 1], "-g", label="la_g1")
        ax.plot(t_ref, la_g_ref[:, 2], "-b", label="la_g2")
        ax.grid()
        ax.legend()

        plt.show()

    # def errors(sol, sol_ref, t_transient=2, t_longterm=2):
    def errors(sol, sol_ref, t_transient=0.02, t_longterm=0.02): # TODO: Dummy setup
        t = sol.t
        q = sol.q
        u = sol.u
        # la_g = sol.la_g
        # la_gamma = sol.la_gamma
        la_g = sol.P_g
        la_gamma = sol.P_gamma

        t_ref = sol_ref.t
        q_ref = sol_ref.q
        u_ref = sol_ref.u
        # la_g_ref = sol_ref.la_g
        # la_gamma_ref = sol_ref.la_gamma
        la_g_ref = sol_ref.P_g
        la_gamma_ref = sol_ref.P_gamma

        # distinguish between transient and long term time steps
        t_idx_transient = np.where(t <= t_transient)[0]
        t_idx_longterm = np.where(t >= t_longterm)[0]

        # compute difference between computed solution and reference solution
        # for identical time instants
        t_ref_idx_transient = np.where(
            np.abs(t[t_idx_transient, None] - t_ref) < 1.0e-8
        )[1]
        t_ref_idx_longterm = np.where(np.abs(t[t_idx_longterm, None] - t_ref) < 1.0e-8)[
            1
        ]

        # differences
        q_transient = q[t_idx_transient]
        u_transient = u[t_idx_transient]
        la_g_transient = la_g[t_idx_transient]
        la_gamma_transient = la_gamma[t_idx_transient]
        diff_transient_q = q_transient - q_ref[t_ref_idx_transient]
        diff_transient_u = u_transient - u_ref[t_ref_idx_transient]
        diff_transient_la_g = la_g_transient - la_g_ref[t_ref_idx_transient]
        diff_transient_la_gamma = la_gamma_transient - la_gamma_ref[t_ref_idx_transient]

        q_longterm = q[t_idx_longterm]
        u_longterm = u[t_idx_longterm]
        la_g_longterm = la_g[t_idx_longterm]
        la_gamma_longterm = la_gamma[t_idx_longterm]
        diff_longterm_q = q_longterm - q_ref[t_ref_idx_longterm]
        diff_longterm_u = u_longterm - u_ref[t_ref_idx_longterm]
        diff_longterm_la_g = la_g_longterm - la_g_ref[t_ref_idx_longterm]
        diff_longterm_la_gamma = la_gamma_longterm - la_gamma_ref[t_ref_idx_longterm]

        # max relative error
        q_error_transient = np.max(
            np.linalg.norm(diff_transient_q, axis=1)
            / np.linalg.norm(q_transient, axis=1)
        )
        u_error_transient = np.max(
            np.linalg.norm(diff_transient_u, axis=1)
            / np.linalg.norm(u_transient, axis=1)
        )
        la_g_error_transient = np.max(
            np.linalg.norm(diff_transient_la_g, axis=1)
            / np.linalg.norm(la_g_transient, axis=1)
        )
        la_gamma_error_transient = np.max(
            np.linalg.norm(diff_transient_la_gamma, axis=1)
            / np.linalg.norm(la_gamma_transient, axis=1)
        )

        q_error_longterm = np.max(
            np.linalg.norm(diff_longterm_q, axis=1) / np.linalg.norm(q_longterm, axis=1)
        )
        u_error_longterm = np.max(
            np.linalg.norm(diff_longterm_u, axis=1) / np.linalg.norm(u_longterm, axis=1)
        )
        la_g_error_longterm = np.max(
            np.linalg.norm(diff_longterm_la_g, axis=1)
            / np.linalg.norm(la_g_longterm, axis=1)
        )
        la_gamma_error_longterm = np.max(
            np.linalg.norm(diff_longterm_la_gamma, axis=1)
            / np.linalg.norm(la_gamma_longterm, axis=1)
        )

        return (
            q_error_transient,
            u_error_transient,
            la_g_error_transient,
            la_gamma_error_transient,
            q_error_longterm,
            u_error_longterm,
            la_g_error_longterm,
            la_gamma_error_longterm,
        )

    for i, dt in enumerate(dts):
        print(f"i: {i}, dt: {dt:1.1e}")
        # sol = NonsmoothPIRK(model, t1, dt, RadauIIATableau(3), atol=tol).solve()
        sol = NonsmoothPIRK(model, t1, dt, RadauIIATableau(5), atol=tol).solve()
        (
            q_errors_transient[0, i],
            u_errors_transient[0, i],
            la_g_errors_transient[0, i],
            la_gamma_errors_transient[0, i],
            q_errors_longterm[0, i],
            u_errors_longterm[0, i],
            la_g_errors_longterm[0, i],
            la_gamma_errors_longterm[0, i],
        ) = errors(sol, reference)

        # append(
        #     file_transient_q,
        #     np.array([[dts_1[i], dts_2[i], *q_errors_transient[:, i]]]),
        # )
        # append(
        #     file_transient_u,
        #     np.array([[dts_1[i], dts_2[i], *u_errors_transient[:, i]]]),
        # )
        # append(
        #     file_transient_la_g,
        #     np.array([[dts_1[i], dts_2[i], *la_g_errors_transient[:, i]]]),
        # )
        # append(
        #     file_transient_la_gamma,
        #     np.array([[dts_1[i], dts_2[i], *la_gamma_errors_transient[:, i]]]),
        # )
        # append(
        #     file_longterm_q, np.array([[dts_1[i], dts_2[i], *q_errors_longterm[:, i]]])
        # )
        # append(
        #     file_longterm_u, np.array([[dts_1[i], dts_2[i], *u_errors_longterm[:, i]]])
        # )
        # append(
        #     file_longterm_la_g,
        #     np.array([[dts_1[i], dts_2[i], *la_g_errors_longterm[:, i]]]),
        # )
        # append(
        #     file_longterm_la_gamma,
        #     np.array([[dts_1[i], dts_2[i], *la_gamma_errors_longterm[:, i]]]),
        # )

    ##################
    # visualize errors
    ##################
    fig, ax = plt.subplots(1, 2)

    ax[0].set_title("transient")
    ax[0].loglog(dts, dts, "-k", label="dt")
    ax[0].loglog(dts, dts**2, "--k", label="dt^2")
    ax[0].loglog(dts, dts**3, "-.k", label="dt^3")
    ax[0].loglog(dts, dts**4, ":k", label="dt^4")
    ax[0].loglog(dts, dts**5, "-m", label="dt^5")
    ax[0].loglog(dts, q_errors_transient[0], "-.ro", label="q")
    ax[0].loglog(dts, u_errors_transient[0], "-.go", label="u")
    ax[0].loglog(dts, la_g_errors_transient[0], "-.bo", label="la_g")
    ax[0].loglog(dts, la_gamma_errors_transient[0], "-.ko", label="la_ga")
    ax[0].grid()
    ax[0].legend()

    ax[1].set_title("long term")
    ax[1].loglog(dts, dts, "-k", label="dt")
    ax[1].loglog(dts, dts**2, "--k", label="dt^2")
    ax[1].loglog(dts, dts**3, "-.k", label="dt^3")
    ax[1].loglog(dts, dts**4, ":k", label="dt^4")
    ax[1].loglog(dts, dts**5, "-m", label="dt^5")
    ax[1].loglog(dts, q_errors_longterm[0], "-.ro", label="q")
    ax[1].loglog(dts, u_errors_longterm[0], "-.go", label="u")
    ax[1].loglog(dts, la_g_errors_longterm[0], "-.bo", label="la_g")
    ax[1].loglog(dts, la_gamma_errors_longterm[0], "-.ko", label="la_ga")
    ax[1].grid()
    ax[1].legend()

    plt.show()


if __name__ == "__main__":
    state()
    # convergence()<|MERGE_RESOLUTION|>--- conflicted
+++ resolved
@@ -159,30 +159,11 @@
     # sol = NonsmoothPartitionedHalfExplicitEuler(model, t1, dt).solve()
 
     # rtol = atol = 1.0e-5
-<<<<<<< HEAD
     rtol = atol = 1.0e-6
     # dae_index = 2
     dae_index = 3
     # dae_index = "GGL"
     sol = RadauIIa(model, t1, dt, rtol=rtol, atol=atol, dae_index=dae_index).solve()
-=======
-    # # dae_index = 2
-    # # dae_index = 3
-    # dae_index = "GGL"
-    # sol = RadauIIa(model, t1, dt, rtol=rtol, atol=atol, dae_index=dae_index).solve()
-
-    from spook.solver import Jansen2000, Rang2013
-    from spook.solver.runge_kutta import TRBDF2Tableau, IRK, RadauIIATableau
-    from spook.solver.tr_bdf2 import TR_BDF2
-    from spook.solver.lobatto import SymplecticPartitionedRungeKutta
-    # sol = Jansen2000(model, t1, dt, rho_inf=rho_inf, atol=tol).solve()
-    # sol = IRK(model, t1, dt, TRBDF2Tableau(), atol=tol).solve()
-    # sol = IRK(model, t1, dt, RadauIIATableau(3), atol=tol).solve()
-    # sol = TR_BDF2(model, t1, dt, atol=tol).solve()
-    from spook.solver.lobatto import NonsmoothPIRK
-    sol = NonsmoothPIRK(model, t1, dt, RadauIIATableau(3), atol=tol).solve()
-    # sol = NonsmoothPIRK(model, t1, dt, RadauIIATableau(5), atol=tol).solve()
->>>>>>> 5fec4220
 
     t = sol.t
     q = sol.q
@@ -544,10 +525,7 @@
     # compute reference solution as described in Arnold2015 Section 3.3
     ###################################################################
     print(f"compute reference solution:")
-    from spook.solver.lobatto import NonsmoothPIRK
-    from spook.solver.runge_kutta import RadauIIATableau
-    # reference = NonsmoothPIRK(model, t1, dt_ref, RadauIIATableau(3), atol=tol_ref).solve()
-    reference = NonsmoothPIRK(model, t1, dt_ref, RadauIIATableau(5), atol=tol_ref).solve()
+    reference = GeneralizedAlphaFirstOrder(model, t1, dt_ref).solve()
     print(f"done")
 
     # plot_state = True
@@ -618,7 +596,7 @@
         plt.show()
 
     # def errors(sol, sol_ref, t_transient=2, t_longterm=2):
-    def errors(sol, sol_ref, t_transient=0.02, t_longterm=0.02): # TODO: Dummy setup
+    def errors(sol, sol_ref, t_transient=0.02, t_longterm=0.02):  # TODO: Dummy setup
         t = sol.t
         q = sol.q
         u = sol.u
@@ -713,8 +691,7 @@
 
     for i, dt in enumerate(dts):
         print(f"i: {i}, dt: {dt:1.1e}")
-        # sol = NonsmoothPIRK(model, t1, dt, RadauIIATableau(3), atol=tol).solve()
-        sol = NonsmoothPIRK(model, t1, dt, RadauIIATableau(5), atol=tol).solve()
+        sol = GeneralizedAlphaFirstOrder(model, t1, dt_ref).solve()
         (
             q_errors_transient[0, i],
             u_errors_transient[0, i],
@@ -792,5 +769,5 @@
 
 
 if __name__ == "__main__":
-    state()
-    # convergence()+    # state()
+    convergence()