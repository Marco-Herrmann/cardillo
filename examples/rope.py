--- conflicted
+++ resolved
@@ -138,48 +138,6 @@
             # la_g0 = np.zeros(3)
             joint_left = Spherical_joint(frame0, rope, r_OB1(0), frame_ID2=(0,), la_g0=la_g0)
 
-<<<<<<< HEAD
-    if statics:
-        solver = Newton(model, n_load_steps=10, max_iter=10, numerical_jacobian=False)
-        sol = solver.solve()
-        t = sol.t
-        q = sol.q
-        print(f'pot(t0, q0): {model.E_pot(t[0], q[0])}')
-        print(f'pot(t1, q1): {model.E_pot(t[-1], q[-1])}')
-        print(f'r_OP(0.5): {rope.r_OP(t[-1], q[-1][rope.elDOF_P((0.5,))], (0.5,))}')
-        # exit()
-    else:
-        t0 = 0
-        t1 = 1
-        dt = 5e-3
-        # solver = Euler_backward(model, t1, dt, numerical_jacobian=False, debug=False)
-        # solver = Moreau(model, t1, dt)
-        # solver = Moreau_sym(model, t1, dt)
-        # solver = Generalized_alpha_1(model, t1, dt=dt, variable_dt=True, t_eval=np.linspace(t0, t1, 100), rho_inf=0.75)
-        solver = Scipy_ivp(model, t1, dt, atol=1.e-6, method='RK23')
-        # solver = Scipy_ivp(model, t1, dt, atol=1.e-6, method='RK45')
-        # solver = Scipy_ivp(model, t1, dt, atol=1.e-6, method='DOP853')
-        # solver = Scipy_ivp(model, t1, dt, atol=1.e-6, method='Radau')
-        # solver = Scipy_ivp(model, t1, dt, atol=1.e-6, method='BDF')
-        # solver = Scipy_ivp(model, t1, dt, atol=1.e-6, method='LSODA')
-
-        sol = solver.solve()
-
-        # from cardillo.solver import save_solution
-        # save_solution(sol, f'test')
-
-        # from cardillo.solver import load_solution
-        # sol = load_solution(f'test')
-
-        t = sol.t
-        q = sol.q
-        # t, q, u, la_g, la_gamma = sol.unpack()
-
-    # animate configurations
-    fig = plt.figure()
-    ax = fig.add_subplot(111, projection='3d')
-    
-=======
         # right joint
         if dim == 2:
             joint_right = Spherical_joint2D(rope, frame1, r_OB2(0), frame_ID2=(1,), la_g0=la_g0)
@@ -225,7 +183,6 @@
         sols.append( solver.solve() )
 
     fig, ax = plt.subplots()
->>>>>>> 0ab02a4f
     ax.set_xlabel('x [m]')
     ax.set_ylabel('y [m]')
     ax.set_xlim([-1.5*L, 1.5*L])
