--- conflicted
+++ resolved
@@ -38,7 +38,7 @@
     frame_left = Frame(r_OP=r_OB1)
 
     # discretization properties
-    p = 1
+    p = 3
     # nQP = int(np.ceil((p + 1)**2 / 2))
     nQP = p + 1
     print(f'nQP: {nQP}')
@@ -51,21 +51,12 @@
     # q0[nn + 1] += 1.0e-3
     # q0[2 * nn + 1] += 1.0e-3
     # q0[] + np.random.rand(len(Q)) * 1.0e-4
-<<<<<<< HEAD
-    la_g0 = np.ones(9 * nn) * 1.0e-3
-    # beam = Timoshenko_director_dirac(material_model, A_rho0, B_rho0, C_rho0, p, nQP, nEl, Q=Q)
-    # beam = Euler_Bernoulli_director_dirac(material_model, A_rho0, B_rho0, C_rho0, p, nQP, nEl, Q=Q)
-    # beam = Timoshenko_director_integral(material_model, A_rho0, B_rho0, C_rho0, p, nQP, nEl, Q=Q)
-    # beam = Euler_Bernoulli_director_integral(material_model, A_rho0, B_rho0, C_rho0, p, nQP, nEl, Q=Q)
-    beam = Inextensible_Euler_Bernoulli_director_integral(material_model, A_rho0, B_rho0, C_rho0, p, nQP, nEl, Q=Q, q0=q0, la_g0=la_g0)
-=======
     # la_g0 = np.ones(6 * nn) * 1.0e-3
     # beam = Timoshenko_director_dirac(material_model, A_rho0, B_rho0, C_rho0, p, nQP, nEl, Q=Q, q0=q0)
     # la_g0 = np.ones(9 * nn) * 1.0e-3
     # beam = Timoshenko_director_integral(material_model, A_rho0, B_rho0, C_rho0, p, nQP, nEl, Q=Q)
     # beam = Euler_Bernoulli_director_integral(material_model, A_rho0, B_rho0, C_rho0, p, nQP, nEl, Q=Q)
     beam = Inextensible_Euler_Bernoulli_director_integral(material_model, A_rho0, B_rho0, C_rho0, p, nQP, nEl, Q=Q, q0=q0)
->>>>>>> 802fdeac
     # exit()
 
     # left joint
@@ -99,17 +90,6 @@
     solver = Newton(model, n_load_steps=10, max_iter=20, tol=1.0e-8, numerical_jacobian=False)
     # solver = Newton(model, n_load_steps=10, max_iter=10, numerical_jacobian=True)
 
-<<<<<<< HEAD
-    export_path = 'test'
-    if save:
-        sol = solver.solve()
-        sol.save(export_path)
-    else:
-        sol = load_solution(export_path)
-
-    t = sol.t
-    q = sol.q
-=======
     # vtk export
     beam.post_processing(t, q, 'director_beam')
 
@@ -135,7 +115,6 @@
     beam.plot_frames(ax, q[-1], n=10, length=1)
 
     plt.show()
->>>>>>> 802fdeac
 
     #################
     # build vtk files
