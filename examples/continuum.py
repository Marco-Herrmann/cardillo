--- conflicted
+++ resolved
@@ -1,26 +1,16 @@
 import numpy as np
 import matplotlib.pyplot as plt
 import os
-<<<<<<< HEAD
 import os.path
 import pickle
+import pathlib
+import datetime
 from cardillo.discretization.mesh3D import Mesh3D, cube
 from cardillo.discretization.mesh2D import Mesh2D, rectangle
 from cardillo.discretization.B_spline import Knot_vector, fit_B_spline_volume
-from cardillo.discretization.indexing import flat3D
-from cardillo.model.continuum import Ogden1997_compressible, Ogden1997_incompressible, First_gradient
-from cardillo.solver import Newton, Euler_backward
-=======
-import pathlib
-import datetime
-
-from cardillo.discretization.mesh import Mesh, cube
-from cardillo.discretization.mesh2D import Mesh2D, rectangle
-from cardillo.discretization.B_spline import Knot_vector, fit_B_spline_volume
 from cardillo.discretization.indexing import flat3D, flat2D
-from cardillo.model.continuum import Ogden1997_compressible, First_gradient, Ogden1997_complete_2D_incompressible
-from cardillo.solver import Newton, Generalized_alpha_1, Euler_backward
->>>>>>> 71da83cf
+from cardillo.model.continuum import Ogden1997_compressible, Ogden1997_incompressible, First_gradient, Ogden1997_complete_2D_incompressible
+from cardillo.solver import Newton, Euler_backward, Generalized_alpha_1
 from cardillo.model import Model
 from cardillo.math.algebra import A_IK_basic_z
 from cardillo.model.force_distr2D import Force_distr2D
@@ -33,18 +23,16 @@
         pickle.dump(sol, f)
 
 def test_cube():
-<<<<<<< HEAD
 
     path_name, file_name = [x[0] for x in map(os.path.splitext, os.path.split(__file__)) ]
     export_dir = os.path.join(path_name, 'results', file_name)
     export_path = os.path.join(export_dir, 'sol')
-=======
-    time_string = datetime.datetime.now().strftime("%y%m%d_%H_%M_%S")
-    filename = f"{time_string}__test_cube"
-    folderpath = pathlib.Path("output") / filename  #os.path.join("output", filename)
-    folderpath.mkdir(parents=True) #os.makedirs(folderpath)
-    filepath = folderpath / (filename + ".dill") #os.path.join(folderpath, filename + ".dill")
->>>>>>> 71da83cf
+
+    # time_string = datetime.datetime.now().strftime("%y%m%d_%H_%M_%S")
+    # filename = f"{time_string}__test_cube"
+    # folderpath = pathlib.Path("output") / filename  #os.path.join("output", filename)
+    # folderpath.mkdir(parents=True) #os.makedirs(folderpath)
+    # filepath = folderpath / (filename + ".dill") #os.path.join(folderpath, filename + ".dill")
 
     TractionForce = False
     Gravity = False
@@ -164,7 +152,6 @@
         # solver = Generalized_alpha_1(model, t1, dt=dt, variable_dt=False, rho_inf=0.25)
         solver = Euler_backward(model, t1, dt)
 
-<<<<<<< HEAD
 
     if save_sol:
         sol = solver.solve()
@@ -202,16 +189,11 @@
     # pr = cProfile.Profile()
     # pr.enable()
     # sol = solver.solve()
-=======
-    sol = solver.solve()
->>>>>>> 71da83cf
     # pr.disable()
 
     # vtk export
-<<<<<<< HEAD
     continuum.post_processing(sol.t, sol.q, 'cube_splines_incomp')
-=======
-    continuum.post_processing(sol.t, sol.q, filepath.parent / filepath.stem)
+    #continuum.post_processing(sol.t, sol.q, filepath.parent / filepath.stem)
 
 def test_cylinder(): 
     time_string = datetime.datetime.now().strftime("%y%m%d_%H_%M_%S")
@@ -219,7 +201,6 @@
     folderpath = pathlib.Path("output") / filename  #os.path.join("output", filename)
     folderpath.mkdir(parents=True) #os.makedirs(folderpath)
     filepath = folderpath / (filename + ".dill") #os.path.join(folderpath, filename + ".dill")   
->>>>>>> 71da83cf
 
     # build mesh
     degrees = (3, 3, 3)
