from cardillo.math import e3, A_IK_basic
from cardillo.beams import (
    RectangularCrossSection,
    Simo1986,
)
from cardillo.constraints import RigidConnection, Revolute
<<<<<<< HEAD

from cardillo.beams import K_R12_PetrovGalerkin_Quaternion as Rod
=======
from cardillo import System
# from cardillo.beams import K_R12_PetrovGalerkin_Quaternion as Rod
>>>>>>> eb6bf955

# from cardillo.beams import K_R12_PetrovGalerkin_AxisAngle as Rod

# from cardillo.beams import K_SE3_PetrovGalerkin_AxisAngle as Rod
# from cardillo.beams import K_SE3_PetrovGalerkin_Quaternion as Rod
# from cardillo.beams import K_SE3_PetrovGalerkin_R9 as Rod
# from cardillo.beams import K_R3_SO3_PetrovGalerkin_AxisAngle as Rod
from cardillo.beams import animate_beam

from cardillo.forces import K_Moment, LinearSpring, PDRotational
from cardillo.solver import Newton
from cardillo.discrete import Frame
from cardillo.beams._fitting import fit_configuration

from cardillo.utility import Export

import matplotlib.pyplot as plt
from mpl_toolkits import mplot3d

import numpy as np
import pickle

if __name__ == "__main__":
    # number of elements
    nelements = 40

    # used polynomial degree
    polynomial_degree = 2
    basis = "Lagrange"

    scale = 1.0e0

    # Young's and shear modulus
    E = 1.7  # GPa
    G = E / (2 + 0.8)

    # length of the rod
    L = 5.0e2

    # slenderness and corresponding absolute tolerance for Newton-Raphson solver
    slenderness = 1.0e4 / 2
    atol = 1.0e-10

    # used cross section
    width_z = 3.4 * scale
    width_r = 2.8 * scale

    # cross section
    line_density = 1
    cross_section = RectangularCrossSection(line_density, width_z, width_r)
    A_rho0 = line_density * cross_section.area
    K_S_rho0 = line_density * cross_section.first_moment
    K_I_rho0 = line_density * cross_section.second_moment
    A = cross_section.area

    # quadratic beam material
    Ip, I2, I3 = np.diag(cross_section.second_moment)
    Ei = np.array([E * A, G * A, G * A])
    Fi = np.array([G * Ip, E * I2, E * I3])
    material_model = Simo1986(Ei, Fi)

    # ccw rod
    Q0 = Rod.straight_configuration(
        polynomial_degree,
        polynomial_degree,
        basis,
        basis,
        nelements,
        L,
    )
    rod = Rod(
        cross_section,
        material_model,
        A_rho0,
        K_S_rho0,
        K_I_rho0,
        polynomial_degree,
        polynomial_degree,
        nelements,
        Q=Q0,
        q0=Q0,
        basis_r=basis,
        basis_psi=basis,
    )

    # pivot
<<<<<<< HEAD
    hp = 3.0  # pivot height
=======
    hp = - width_r # pivot height
>>>>>>> eb6bf955

    # helix
    n_coils = 2  # number of helix coils
    RO = (35.0 - width_r / 2) * scale  # helix outer radius
    RI = (RO - hp - width_r) * scale  # helix inner radius
    h = 600.0 * scale  # helix height
    # h = RO * 2 * np.pi * n_coils
    cO = h / (RO * 2 * np.pi * n_coils)
    LO = np.sqrt(1 + cO**2) * RO * 2 * np.pi * n_coils
    cI = h / (RI * 2 * np.pi * n_coils)
    LI = np.sqrt(1 + cI**2) * RI * 2 * np.pi * n_coils
    print(f"R0: {RO}")
    print(f"h: {h}")
    # print(f"c: {c}")
    print(f"n: {n_coils}")
    # print(f"L: {L}")

    # joint_type = "revolute"
    joint_type = "rigid"
    # joint_type = "no_joint"
    # joint_type = "spring"
    # test = "compression"
    # test = "extension"
    test = "torsion"
    # test = "shear"

    Gp = G
    rp = 2.0
    Jp = np.pi * rp**4 / 2

    # k = Gp * Jp / hp

    # # reference solution
    # def r(xi, R=RO, phi0=0.0, dor=1, c=cO):
    #     alpha = dor * 2 * np.pi * n_coils * xi
    #     return R * np.array(
    #         [np.sin(alpha + phi0), -np.cos(alpha + phi0), dor * c * alpha]
    #     )

    # def A_IK(xi, phi0=0.0, dor=1, c=cO):
    #     alpha = dor * 2 * np.pi * n_coils * xi
    #     sa = np.sin(alpha + phi0)
    #     ca = np.cos(alpha + phi0)

    #     # # strange directors
    #     # e_x = np.array([dor * ca, dor * sa, c]) / np.sqrt(1 + c**2)
    #     # e_y = np.array([-sa, ca, 0])
    #     # e_z = np.array([-c * ca, -c * sa, dor]) / np.sqrt(1 + c**2)

    #     # e_x = dor * np.array([ca, sa, dor * c]) / np.sqrt(1 + c**2)
    #     # e_y = dor * np.array([-sa, ca, 0])
    #     # e_z = np.array([-c * dor * ca, -dor * c * sa, 1]) / np.sqrt(1 + c**2)

    #     # correct directors
    #     e_x = dor * np.array([ca, sa, dor * c]) / np.sqrt(1 + c**2)
    #     e_y = np.array([-c * ca, -c * sa, dor]) / np.sqrt(1 + c**2)
    #     e_z = -np.array([-sa, ca, 0])

    #     return np.vstack((e_x, e_y, e_z)).T

    # reference solution
    def r(xi, R=RO, phi0=0.0, dor=1, c=cO):
        alpha = dor
        Delta_phi = 2 * np.pi * n_coils * xi
        return R * np.array(
            [
                np.sin(alpha * Delta_phi + phi0),
                -np.cos(alpha * Delta_phi + phi0),
                c * Delta_phi,
            ]
        )

    # Serret-Frenet basis
    def A_IK(xi, phi0=0.0, dor=1, c=cO):
        alpha = dor
        Delta_phi = 2 * np.pi * n_coils * xi
        sa = np.sin(alpha * Delta_phi + phi0)
        ca = np.cos(alpha * Delta_phi + phi0)

        e_x = np.array([alpha * ca, alpha * sa, c]) / np.sqrt(1 + c**2)
        e_y = np.array([-sa, ca, 0])
        e_z = np.array([-c * ca, -c * sa, alpha]) / np.sqrt(1 + c**2)

        return np.vstack((e_x, e_y, e_z)).T

    nxi = 81
    xis = np.linspace(0, 1, num=nxi)

    # individual rods
    n_rod = 10  # number of rods per layer
    Q0_list = []
    rod_list = []
    rod_ccw_list = []
    joint_list = []

    # load config and sol
<<<<<<< HEAD
    # load_config = True
=======
>>>>>>> eb6bf955
    load_config = False
    load_sol = False
    from pathlib import Path
    import copy

    path = Path(__file__)
    folder = Path(path.parent, "results", path.stem, 'torsion_ccw_2_coils_el=40', "hp=%s" % hp)
    Path(folder).mkdir(parents=True, exist_ok=True)
    filename = Path(folder, "initial_config")
    if load_config:
        Q0_list = pickle.load(open(filename, "rb"))
        for n in range(n_rod):
            rod_ccw = copy.deepcopy(rod)
            rod_ccw.q0 = Q0_list[2 * n].copy()
            rod_ccw.set_initial_strains(rod_ccw.q0)
            rod_ccw_list.append(rod_ccw)

            rod_cw = copy.deepcopy(rod)
            rod_cw.q0 = Q0_list[2 * n + 1].copy()
            rod_cw.set_initial_strains(rod_cw.q0)

            rod_list.extend((rod_ccw, rod_cw))
    else:
        for n in range(n_rod):
            rod_ccw = copy.deepcopy(rod)
            phi0 = 2 * np.pi * n / n_rod
            r_OP_ccw = np.array([r(xi, R=RO, dor=1, c=cO, phi0=phi0) for xi in xis])
            A_IK_ccw = np.array([A_IK(xi, dor=1, phi0=phi0) for xi in xis])
            Q0_ccw = fit_configuration(rod_ccw, r_OP_ccw, A_IK_ccw)
            rod_ccw.q0 = Q0_ccw.copy()
            Q0_list.append(Q0_ccw)
            rod_list.append(rod_ccw)
            rod_ccw_list.append(rod_ccw)

            rod_cw = copy.deepcopy(rod)
            r_OP_cw = np.array([r(xi, R=RI, dor=-1, c=cI, phi0=phi0) for xi in xis])
            A_IK_cw = np.array([A_IK(xi, dor=-1, c=cI, phi0=phi0) for xi in xis])
            Q0_cw = fit_configuration(rod_cw, r_OP_cw, A_IK_cw)
            Q0_list.append(Q0_cw)
            rod_cw.q0 = Q0_cw.copy()
            rod_list.append(rod_cw)

        file = open(filename, "wb")
        pickle.dump(Q0_list, file)
        file.close()

    # joints between ccw and cw rods
    revolute_joint_list = []
    for n in range(n_rod):
        phi0 = 2 * np.pi * n / n_rod
        rod_ccw = rod_list[2 * n]
        for nn in range(n_rod):
            for nc in range(n_coils*2):
                dphi0 = (np.pi * (nn - n) / n_rod + nc * np.pi) % (2 * np.pi * n_coils)
                xi = dphi0 / (2 * np.pi * n_coils)
                if 0 < xi < 1:
                    r_OP_joint = r(xi, phi0=phi0)
                    A_IK_ccw = A_IK(xi, phi0=phi0)
                    frame_ID_ccw = (xi,)
                    frame_ID_cw = frame_ID_ccw
                    rod_cw = rod_list[2 * nn + 1]
                    if joint_type == "revolute":
                        joint = Revolute(
                            rod_ccw,
                            rod_cw,
                            axis=2,
                            r_OB0=r_OP_joint,
                            # A_IB0=A_IK_ccw,
                            frame_ID1=frame_ID_ccw,
                            frame_ID2=frame_ID_cw,
                        )
                        revolute_joint_list.append(joint)

                    elif joint_type == "rigid":
                        joint = RigidConnection(
                            rod_ccw,
                            rod_cw,
                            frame_ID1=frame_ID_ccw,
                            frame_ID2=frame_ID_cw,
                        )
                        revolute_joint_list.append(joint)

                    elif joint_type == 'spring':
                        joint = PDRotational(Revolute, Spring=LinearSpring)(
                            subsystem1=rod_ccw,
                            subsystem2=rod_cw,
                            axis=2,
                            r_OB0=r_OP_joint,
                            # A_IB0=A_IK0,
                            k=k,
                            frame_ID1=frame_ID_ccw,
                            frame_ID2=frame_ID_cw,
                        )
                        revolute_joint_list.append(joint)

    # test plot
    # ax = plt.axes(projection="3d")
    # for n in range(n_rod):
    #     phi0 = 2 * np.pi * n / n_rod
    #     r_OP_ccw = np.array([r(xi, R=RO, dor=1, c=cO, phi0=phi0) for xi in xis])
    #     A_IK_ccw = np.array([A_IK(xi, dor=1, phi0=phi0) for xi in xis])
    #     r_OP_cw = np.array([r(xi, R=RI, dor=-1, c=cI, phi0=phi0) for xi in xis])
    #     A_IK_cw = np.array([A_IK(xi, dor=-1, phi0=phi0, c=cI) for xi in xis])
    #     # for i,xi in enumerate(xis):
    #     ax.plot3D(*r_OP_ccw.T, color="k")
    #     # ax.quiver(*r_OP_ccw[0].T, *A_IK_ccw[0].T[0],color='r')
    #     # ax.quiver(*r_OP_ccw[0].T, *A_IK_ccw[0].T[1],color='b')
    #     # ax.quiver(*r_OP_ccw[0].T, *A_IK_ccw[0].T[2],color='g')

    #     ax.plot3D(*r_OP_cw.T, color="b")
    #     # ax.quiver(*r_OP_cw[0].T, *A_IK_cw[0].T[0],color='r')
    #     # ax.quiver(*r_OP_cw[0].T, *A_IK_cw[0].T[1],color='b')
    #     # ax.quiver(*r_OP_cw[0].T, *A_IK_cw[0].T[2],color='g')
    # for n in range(n_rod):
    #     phi0 = 2 * np.pi * n / n_rod
    #     for nn in range(n_rod):
    #         for nc in range(n_coils * 2):
    #             # phi0 = 2 * np.pi * n / n_rod
    #             dphi0 = (np.pi * (nn - n) / n_rod + nc * np.pi) % (2 * np.pi)
    #             xi = dphi0 / (2 * np.pi * n_coils)
    #             if 0 < xi < 1:
    #                 r_OP_joint = r(xi, phi0=phi0)
    #                 A_IK_ccw = A_IK(xi, phi0=phi0)
    #                 ax.quiver(*r_OP_joint, *A_IK_ccw.T[2], color="r")
    #                 plt.show()
    #                 print(n,nn,nc,xi)
    #                 print("\n")

    # ax.set_xlim3d(0, 15)
    # ax.set_ylim3d(0, 15)
    # ax.set_zlim3d(0, 15)

    # joints between frames and rods
    system = System()
    Z_max = r(1)[-1]
    folder_test = Path(folder, test + "_" + joint_type)
    Path(folder_test).mkdir(exist_ok=True)
    r_OP_top = lambda t: np.array([0, 0, Z_max])
    A_IK_top = lambda t: np.eye(3)
    if test == "compression":
        r_OP_top = lambda t: np.array([0, 0, Z_max - h / 3 * t])
    elif test == "extension":
        r_OP_top = lambda t: np.array([0, 0, Z_max + h / 3 * t])
    elif test == "shear":
        r_OP_top = lambda t: np.array([0, 2 * RO * t, Z_max])
    elif test == "torsion":
        A_IK_top = lambda t: A_IK_basic( t * np.pi / 4).z()

    frame_top = Frame(r_OP=r_OP_top, A_IK=A_IK_top)
    


    for rod in rod_list:
        joint_bottom = RigidConnection(system.origin, rod, frame_ID2=(0,))
        joint_top = RigidConnection(frame_top, rod, frame_ID2=(1,))
        joint_list.extend((joint_bottom, joint_top))

    # moment at right beam's tip
    # Fi = material_model.Fi
    # m = Fi[2] * 2 * np.pi / (2 * L) * 0.25 * 0.1
    # M = lambda t: t * e3 * m
    # moment = K_Moment(M, rod, (1,))

    # assemble the system
    system.add(*rod_list)
    system.add(*joint_list)
    system.add(frame_top)
    system.add(*revolute_joint_list)
    # system.add(moment)
    system.assemble()

    # solve static system
    if load_sol == False:
        # n_load_steps = 1
        n_load_steps = 30
        solver = Newton(
            system,
            n_load_steps=n_load_steps,
            atol=atol,
            max_iter=30,
        )
        sol = solver.solve()
        filename = Path(folder_test, "sol")
        file_sol = open(filename, "wb")
        pickle.dump(sol, file_sol)
    elif load_sol:
        filename = Path(folder_test, "sol")
        sol = pickle.load(open(filename, "rb"))

    q = sol.q
    nt = len(q)
    t = sol.t[:nt]
    sol.t = t

    # t = [0, 1]
    # q = [q0, q0]

    ###########
    # animation
    ###########
    # animate_beam(t, q, rod_list, 2 * scale, show=True)

    ###########
    # export
    ###########
    # import cProfile, pstats, io
    # from pstats import SortKey
    # pr = cProfile.Profile()
    # pr.enable()

    


    # export centerline with directors and solution
    size = (nt, 3, 101)
    centerlines = np.zeros((2 * n_rod, 4, nt, 3, 101))
    file_centerlines = open(Path(folder_test, "centerlines"), "wb")
    # for i, rod in enumerate(rod_list):
    #     r_OP = np.zeros([nt, 3, 101])
    #     d1 = np.zeros([nt, 3, 101])
    #     d2 = np.zeros([nt, 3, 101])
    #     d3 = np.zeros([nt, 3, 101])
    #     for ti in range(nt):
    #         r_OP[ti], d1[ti], d2[ti], d3[ti] = rod.frames(sol.q[ti], 101)
    #     centerlines[i] = r_OP, d1, d2, d3
    # pickle.dump(centerlines, file_centerlines)

    # export total internal energy
    size = (nt, 3)
    E_pot = np.zeros((2*n_rod, nt))
    file_E_pot = open(Path(folder_test, "total_energy"), "wb")
    for i,rod in enumerate(rod_list):
        for ti in range(nt):
            E_pot[i,ti] = rod.E_pot(ti,sol.q[ti,rod.qDOF])

    pickle.dump(E_pot, file_E_pot)

    folder_vtk = Path(folder_test, "vtk_files")
    e = Export(folder_vtk.parent, folder_vtk.stem, True, nt, sol)
    e.export_contr(rod[0], level="centerline + directors", num=100)
    for rod in rod_list:
        # e.export_contr(rod, level="centerline + directors", num=100)
        e.export_contr(rod, level="volume")

    # pr.disable()
    # s = io.StringIO()
    # sortby = SortKey.CUMULATIVE
    # ps = pstats.Stats(pr, stream=s).sort_stats(sortby)
    # ps.print_stats()
    # print(s.getvalue())<|MERGE_RESOLUTION|>--- conflicted
+++ resolved
@@ -4,31 +4,18 @@
     Simo1986,
 )
 from cardillo.constraints import RigidConnection, Revolute
-<<<<<<< HEAD
 
 from cardillo.beams import K_R12_PetrovGalerkin_Quaternion as Rod
-=======
+# from cardillo.beams import K_R12_PetrovGalerkin_AxisAngle as Rod
+
 from cardillo import System
-# from cardillo.beams import K_R12_PetrovGalerkin_Quaternion as Rod
->>>>>>> eb6bf955
-
-# from cardillo.beams import K_R12_PetrovGalerkin_AxisAngle as Rod
-
-# from cardillo.beams import K_SE3_PetrovGalerkin_AxisAngle as Rod
-# from cardillo.beams import K_SE3_PetrovGalerkin_Quaternion as Rod
-# from cardillo.beams import K_SE3_PetrovGalerkin_R9 as Rod
-# from cardillo.beams import K_R3_SO3_PetrovGalerkin_AxisAngle as Rod
-from cardillo.beams import animate_beam
-
-from cardillo.forces import K_Moment, LinearSpring, PDRotational
+
+from cardillo.forces import LinearSpring, PDRotational
 from cardillo.solver import Newton
 from cardillo.discrete import Frame
 from cardillo.beams._fitting import fit_configuration
 
 from cardillo.utility import Export
-
-import matplotlib.pyplot as plt
-from mpl_toolkits import mplot3d
 
 import numpy as np
 import pickle
@@ -97,11 +84,7 @@
     )
 
     # pivot
-<<<<<<< HEAD
-    hp = 3.0  # pivot height
-=======
     hp = - width_r # pivot height
->>>>>>> eb6bf955
 
     # helix
     n_coils = 2  # number of helix coils
@@ -198,10 +181,7 @@
     joint_list = []
 
     # load config and sol
-<<<<<<< HEAD
     # load_config = True
-=======
->>>>>>> eb6bf955
     load_config = False
     load_sol = False
     from pathlib import Path
@@ -359,12 +339,6 @@
         joint_top = RigidConnection(frame_top, rod, frame_ID2=(1,))
         joint_list.extend((joint_bottom, joint_top))
 
-    # moment at right beam's tip
-    # Fi = material_model.Fi
-    # m = Fi[2] * 2 * np.pi / (2 * L) * 0.25 * 0.1
-    # M = lambda t: t * e3 * m
-    # moment = K_Moment(M, rod, (1,))
-
     # assemble the system
     system.add(*rod_list)
     system.add(*joint_list)
