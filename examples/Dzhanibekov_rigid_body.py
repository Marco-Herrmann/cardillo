import numpy as np
import matplotlib.pyplot as plt
from pathlib import Path

from cardillo.discrete import Box, RigidBodyQuaternion
from cardillo.math import axis_angle2quat, Log_SO3
from cardillo.system import System
from cardillo.constraints import Planarizer
from cardillo.solver import ScipyIVP, RadauIIa, EulerBackward
from cardillo.utility import Export

<<<<<<< HEAD
=======
planarize = True
# planarize = False

>>>>>>> e33d1bb2
if __name__ == "__main__":
    l = 1
    w = 2
    h = 3
    r_OP0 = np.zeros(3)
    v_P0 = np.zeros(3)
    phi0 = 0
    phi_dot0 = 20
    K_Omega_disturbance = np.array((1e-10, 0, 0))  # disturbance is required
    K_Omega = np.array((0, phi_dot0, 0))
    q0 = np.concatenate((r_OP0, axis_angle2quat(np.array((0, 0, 1)), phi0)))
    u0 = np.concatenate((v_P0, K_Omega + K_Omega_disturbance))
    m = 5
    box = Box(RigidBodyQuaternion)(l, w, h, q0, u0, mass=m)

    system = System()
    system.add(box)
    if planarize:
        system.add(Planarizer(system.origin, box, axis=1))
    system.assemble()

    t1 = 5
    dt = 1e-2
    # solver = RadauIIa(system, t1, dt, dae_index=3)
    solver = EulerBackward(system, t1, dt, method="index 3")
    # solver = ScipyIVP(system, t1, dt)
    sol = solver.solve()

    ###############
    # visualization
    ###############
    t, q = sol.t, sol.q
    r_OP = np.array([box.r_OP(ti, qi) for (ti, qi) in zip(t, q)])
    A_IK = np.array([box.A_IK(ti, qi) for (ti, qi) in zip(t, q)])
    Delta_angles = np.zeros((len(t), 3), dtype=float)
    for i in range(1, len(t)):
        Delta_angles[i] = Log_SO3(A_IK[i - 1].T @ A_IK[i])
    angles = np.cumsum(Delta_angles, axis=0)

    fig, ax = plt.subplots(2, 3)

    ax[0, 0].set_title("x")
    ax[0, 0].plot(t, r_OP[:, 0], "-k")

    ax[0, 1].set_title("y")
    ax[0, 1].plot(t, r_OP[:, 1], "-k")

    ax[0, 2].set_title("z")
    ax[0, 2].plot(t, r_OP[:, 2], "-k")

    ax[1, 0].set_title("psi0")
    ax[1, 0].plot(t, angles[:, 0], "-k")

    ax[1, 1].set_title("psi1")
    ax[1, 1].plot(t, angles[:, 1], "-k")

    ax[1, 2].set_title("psi2")
    ax[1, 2].plot(t, angles[:, 2], "-k")

    plt.show()

    ############
    # vtk export
    ############
    path = Path(__file__)
    e = Export(path.parent, path.stem, overwrite=True, fps=100, solution=sol)
    e.export_contr(box)
    e.export_contr(box, base_export=True)<|MERGE_RESOLUTION|>--- conflicted
+++ resolved
@@ -9,12 +9,9 @@
 from cardillo.solver import ScipyIVP, RadauIIa, EulerBackward
 from cardillo.utility import Export
 
-<<<<<<< HEAD
-=======
 planarize = True
 # planarize = False
 
->>>>>>> e33d1bb2
 if __name__ == "__main__":
     l = 1
     w = 2
