--- conflicted
+++ resolved
@@ -4,33 +4,45 @@
 from tqdm import tqdm
 
 from cardillo.math import approx_fprime
-<<<<<<< HEAD
-from cardillo.solver import Solution
-
-# GGL2 = True
-GGL2 = False
-
-
-class GenAlphaFirstOrderGGL2_V1:
-    """Generalized alpha solver for first order ODE's with two stages of GGL stabilization."""
+from cardillo.solver import Solution, consistent_initial_conditions
+
+
+class GeneralizedAlphaFirstOrder:
+    """Generalized alpha solver for first order ODE's."""
 
     def __init__(
         self,
         model,
         t1,
         dt,
-        rho_inf=1,
-        tol=1e-10,
+        rho_inf=0.9,
+        tol=1e-8,
         max_iter=40,
         error_function=lambda x: np.max(np.abs(x)),
         # numerical_jacobian=False,
         numerical_jacobian=True,
+        # DAE_index=3,
+        DAE_index=2,
+        # preconditioning=True,
+        preconditioning=False,
         # unknowns="positions",
         unknowns="velocities",
         # unknowns="auxiliary",
+        # GGL=False,
+        # # GGL=True,
+        GGL=0,
     ):
         self.model = model
+        assert DAE_index >= 1 and DAE_index <= 3, "DAE_index hast to be in [1, 3]!"
+        self.DAE_index = DAE_index
         self.unknowns = unknowns
+        assert unknowns in [
+            "positions",
+            "velocities",
+            "auxiliary",
+        ], f'wrong set of unknowns "{unknowns}" chosen!'
+        self.GGL = GGL
+        assert GGL in [0, 1, 2], f"GGL has to be in [0, 1, 2]!"
 
         #######################################################################
         # integration time
@@ -69,12 +81,55 @@
         self.nla_gamma = model.nla_gamma
         self.nx = self.ny = self.nq + self.nu  # dimension of the state space
         self.ns = self.nx + self.nla_g + self.nla_gamma  # vector of unknowns
-        self.ns += 2 * self.nla_g + self.nla_gamma + self.nu  # GGL2 parts
+        if self.GGL == 1:
+            self.ns += self.nla_g
+        if self.GGL == 2:
+            self.ns += 2 * self.nla_g
+            self.ns += self.nla_gamma
+            self.ns += self.nu
 
         if numerical_jacobian:
             self.__R_gen = self.__R_gen_num
         else:
             self.__R_gen = self.__R_gen_analytic
+
+        #################
+        # preconditioning
+        #################
+        self.preconditioning = preconditioning
+        if preconditioning:
+            # raise RuntimeError("This is not working as expected!")
+
+            # TODO: Scaling of second equation by h and solving for h u_dot
+            # comes from the fact that we know that u_dot are accelerations,
+            # so for having consisten units this equations has to be scaled.
+            # This might not be correct in the sense of a preconditioner.
+            # fmt: off
+            if unknowns == "positions":
+                eta = self.eta
+                self.D_L = block_diag([
+                    eye(self.nq) * eta,
+                    eye(self.nu) * eta,
+                    eye(self.nla_g),
+                    eye(self.nla_gamma),
+                ], format="csr")
+                self.D_R = block_diag([
+                    eye(self.nq),
+                    eye(self.nu),
+                    eye(self.nla_g) / eta,
+                    eye(self.nla_gamma) / eta,
+                ], format="csr")
+                # self.D_L = bmat([[eye(self.nq) * eta,               None,            None,                 None],
+                #                  [              None, eye(self.nu) * eta,            None,                 None],
+                #                  [              None,               None, eye(self.nla_g),                 None],
+                #                  [              None,               None,            None, eye(self.nla_gamma)]])
+                # self.D_R = bmat([[eye(self.nq),         None,                  None,                     None],
+                #                  [        None, eye(self.nu),                  None,                     None],
+                #                  [        None,         None,  eye(self.nla_g) / dt,                     None],
+                #                  [        None,         None,                  None, eye(self.nla_gamma) / dt]])
+            else:
+                raise NotImplementedError
+            # fmt: on
 
         def initial_values(t0, q0, u0):
             # initial velocites
@@ -103,27 +158,35 @@
 
             x0 = np.concatenate((q0, u0))
             x_dot0 = np.concatenate((q_dot0, u_dot0))
-            y0 = x_dot0.copy()  # TODO: Use perturbed values foun din Arnold2015
+            y0 = x_dot0.copy()  # TODO: Use perturbed values found in Arnold2015
             if self.unknowns == "positions":
-                a0 = u_dot0.copy()
-                mu_g0 = np.zeros(self.nla_g)
-                kappa_g0 = np.zeros(self.nla_g)
-                kappa_gamma0 = np.zeros(self.nla_gamma)
-                s0 = self.pack(x0, la_g0, la_gamma0, mu_g0, kappa_g0, kappa_gamma0, a0)
+                raise NotImplementedError
+                if self.GGL:
+                    mu_g0 = np.zeros(self.nla_g)
+                    s0 = self.pack(x0, la_g0, la_gamma0, mu_g0)
+                else:
+                    s0 = self.pack(x0, la_g0, la_gamma0)
             elif self.unknowns == "velocities":
-                a0 = u_dot0.copy()
-                mu_g0 = np.zeros(self.nla_g)
-                kappa_g0 = np.zeros(self.nla_g)
-                kappa_gamma0 = np.zeros(self.nla_gamma)
-                s0 = self.pack(
-                    x_dot0, la_g0, la_gamma0, mu_g0, kappa_g0, kappa_gamma0, a0
-                )
+                if self.GGL == 1:
+                    mu_g0 = np.zeros(self.nla_g)
+                    s0 = self.pack(x_dot0, la_g0, la_gamma0, mu_g0)
+                elif self.GGL == 2:
+                    mu_g0 = np.zeros(self.nla_g, dtype=float)
+                    kappa_g0 = np.zeros(self.nla_g, dtype=float)
+                    kappa_gamma0 = np.zeros(self.nla_gamma, dtype=float)
+                    U0 = np.zeros(self.nu, dtype=float)
+                    s0 = self.pack(
+                        x_dot0, la_g0, la_gamma0, mu_g0, kappa_g0, kappa_gamma0, U0
+                    )
+                else:
+                    s0 = self.pack(x_dot0, la_g0, la_gamma0)
             elif self.unknowns == "auxiliary":
-                a0 = u_dot0.copy()
-                mu_g0 = np.zeros(self.nla_g)
-                kappa_g0 = np.zeros(self.nla_g)
-                kappa_gamma0 = np.zeros(self.nla_gamma)
-                s0 = self.pack(y0, la_g0, la_gamma0, mu_g0, kappa_g0, kappa_gamma0, a0)
+                raise NotImplementedError
+                if self.GGL:
+                    mu_g0 = np.zeros(self.nla_g)
+                    s0 = self.pack(y0, la_g0, la_gamma0, mu_g0)
+                else:
+                    s0 = self.pack(y0, la_g0, la_gamma0)
             else:
                 raise RuntimeError("Wrong set of unknowns chosen!")
 
@@ -134,17 +197,155 @@
             self.u_dotk = u_dot0
             self.la_gk = la_g0
             self.la_gammak = la_gamma0
-            self.mu_gk = mu_g0
-            self.kappa_gk = kappa_g0
-            self.kappa_gammak = kappa_gamma0
-            self.ak = a0
+            if self.GGL == 1:
+                self.mu_gk = mu_g0
+            elif self.GGL == 2:
+                # self.ak = a0
+                self.mu_gk = mu_g0
+                self.kappa_gk = kappa_g0
+                self.kappa_gk = kappa_gamma0
+
             self.xk = x0
             self.x_dotk = x_dot0
             self.yk = y0
             self.sk = s0
 
+        def consistent_initial_values(t0, q0, u0):
+            """compute physically consistent initial values"""
+
+            # initial velocites
+            q_dot0 = self.model.q_dot(t0, q0, u0)
+
+            # solve for consistent initial accelerations and Lagrange mutlipliers
+            M0 = self.model.M(t0, q0, scipy_matrix=csr_matrix)
+            h0 = self.model.h(t0, q0, u0)
+            W_g0 = self.model.W_g(t0, q0, scipy_matrix=csr_matrix)
+            W_gamma0 = self.model.W_gamma(t0, q0, scipy_matrix=csr_matrix)
+            zeta_g0 = self.model.zeta_g(t0, q0, u0)
+            zeta_gamma0 = self.model.zeta_gamma(t0, q0, u0)
+            # fmt: off
+            A = bmat(
+                [
+                    [        M0, -W_g0, -W_gamma0],
+                    [    W_g0.T,  None,      None],
+                    [W_gamma0.T,  None,      None],
+                ],
+                format="csc",
+            )
+            # fmt: on
+            b = np.concatenate([h0, -zeta_g0, -zeta_gamma0])
+            u_dot_la_g_la_gamma = spsolve(A, b)
+            u_dot0 = u_dot_la_g_la_gamma[: self.nu]
+            la_g0 = u_dot_la_g_la_gamma[self.nu : self.nu + self.nla_g]
+            la_gamma0 = u_dot_la_g_la_gamma[self.nu + self.nla_g :]
+
+            return q_dot0, u_dot0, la_g0, la_gamma0
+
+        def initial_values_Martin(t0, q0, u0):
+            ##############################################
+            # compute physically consistent initial values
+            ##############################################
+            q_dot0, u_dot0, la_g0, la_gamma0 = consistent_initial_values(t0, q0, u0)
+            x0 = np.concatenate((q0, u0))
+            x_dot0 = np.concatenate((q_dot0, u_dot0))
+
+            ##################################
+            # compute perturbed initial values
+            ##################################
+            s = 1.0e-1  # Arnold2016 p. 150 last paragraph
+            Delta_alpha = self.alpha_m - self.alpha_f  # Arnold2016 (41)
+
+            t0_plus = t0 + s * dt
+            u0_plus = u0 + s * dt * u_dot0
+            # q0_plus = q0 + s * dt * q_dot0
+            q0_plus = q0 + s * dt * self.model.q_dot(t0, q0, u0)
+            # q0_plus = q0 + s * dt * self.model.q_dot(t0, q0, u0_plus)
+            # q0_plus = q0 + s * dt * self.model.q_dot(t0, q0, u0) + 0.5 * s**2 * dt**2 * self.model.q_ddot(t0, q0, u0, u_dot0)
+            # q0_plus = q0 + s * dt * self.model.q_dot(
+            #     t0, q0, u0_plus + s**2 * dt**2 * u_dot0 / 2
+            # )
+            (
+                q_dot0_plus,
+                u_dot0_plus,
+                la_g0_plus,
+                la_gamma0_plus,
+            ) = consistent_initial_values(t0_plus, q0_plus, u0_plus)
+            q_dot0_plus, u_dot0_plus, _, _ = consistent_initial_values(
+                t0_plus, q0, u0_plus
+            )
+            y0_plus = np.concatenate((q_dot0_plus, u_dot0_plus))
+
+            t0_minus = t0 - s * dt
+            u0_minus = u0 - s * dt * u_dot0
+            # q0_minus = q0 - s * dt * q_dot0
+            q0_minus = q0 - s * dt * self.model.q_dot(t0, q0, u0)
+            # q0_minus = q0 - s * dt * self.model.q_dot(t0, q0, u0_minus)
+            # q0_minus = q0 - s * dt * self.model.q_dot(t0, q0, u0) - 0.5 * s**2 * dt**2 * self.model.q_ddot(t0, q0, u0, u_dot0)
+            # q0_minus = q0 + self.model.q_dot(t0, q0, u0_minus - s**2 * dt**2 * u_dot0 / 2)
+            (
+                q_dot0_minus,
+                u_dot0_minus,
+                la_g0_minus,
+                la_gamma0_minus,
+            ) = consistent_initial_values(t0_minus, q0_minus, u0_minus)
+            (
+                q_dot0_minus,
+                u_dot0_minus,
+                la_g0_minus,
+                la_gamma0_minus,
+            ) = consistent_initial_values(t0_minus, q0, u0_minus)
+            y0_minus = np.concatenate((q_dot0_minus, u_dot0_minus))
+
+            y0 = x_dot0 + Delta_alpha * dt * (y0_plus - y0_minus) / (2.0 * s * dt)
+
+            if self.unknowns == "positions":
+                raise NotImplementedError
+                if self.GGL:
+                    mu_g0 = np.zeros(self.nla_g)
+                    s0 = self.pack(x0, la_g0, la_gamma0, mu_g0)
+                else:
+                    s0 = self.pack(x0, la_g0, la_gamma0)
+            elif self.unknowns == "velocities":
+                if self.GGL == 1:
+                    mu_g0 = np.zeros(self.nla_g)
+                    s0 = self.pack(x_dot0, la_g0, la_gamma0, mu_g0)
+                elif self.GGL == 2:
+                    mu_g0 = np.zeros(self.nla_g)
+                    kappa_g0 = np.zeros(self.nla_g)
+                    kappa_gamma0 = np.zeros(self.nla_gamma)
+                    U0 = np.zeros(self.nu)
+                    s0 = self.pack(
+                        x_dot0, la_g0, la_gamma0, mu_g0, kappa_g0, kappa_gamma0, U0
+                    )
+                else:
+                    s0 = self.pack(x_dot0, la_g0, la_gamma0)
+            elif self.unknowns == "auxiliary":
+                raise NotImplementedError
+                if self.GGL:
+                    mu_g0 = np.zeros(self.nla_g)
+                    s0 = self.pack(y0, la_g0, la_gamma0, mu_g0)
+                else:
+                    s0 = self.pack(y0, la_g0, la_gamma0)
+            else:
+                raise RuntimeError("Wrong set of unknowns chosen!")
+
+            self.tk = t0
+            self.qk = q0
+            self.uk = u0
+            self.q_dotk = q_dot0
+            self.u_dotk = u_dot0
+            self.la_gk = la_g0
+            self.la_gammak = la_gamma0
+            if self.GGL:
+                self.mu_gk = mu_g0
+            self.xk = x0
+            self.x_dotk = x_dot0
+            self.yk = y0
+            self.sk = s0
+
         # compute consistent initial conditions
         initial_values(t0, model.q0, model.u0)
+        # initial_values_Martin(t0, model.q0, model.u0)
 
         # check if initial conditions satisfy constraints on position, velocity
         # and acceleration level
@@ -157,8 +358,8 @@
         # TODO: These tolerances should be used defined. Maybe all these
         #       initial computations and checks should be moved to a
         #       SolverOptions object ore something similar?
-        rtol = 1.0e-5
-        atol = 1.0e-5
+        rtol = 1.0e-10
+        atol = 1.0e-10
 
         assert np.allclose(
             g0, np.zeros(self.nla_g), rtol, atol
@@ -230,15 +431,29 @@
         nla_g = self.nla_g
         nla_gamma = self.nla_gamma
 
-        q = s[:nq]
-        u = s[nq:nx]
-        la_g = s[nx : nq + nu + nla_g]
-        la_gamma = s[nx + nla_g : nx + nla_g + nla_gamma]
-        mu_g = s[nx + nla_g + nla_gamma : nx + 2 * nla_g + nla_gamma]
-        kappa_g = s[nx + 2 * nla_g + nla_gamma : nx + 3 * nla_g + nla_gamma]
-        kappa_gamma = s[nx + 3 * nla_g + nla_gamma : nx + 3 * nla_g + 2 * nla_gamma]
-        a = s[nx + 3 * nla_g + 2 * nla_gamma :]
-        return q, u, la_g, la_gamma, mu_g, kappa_g, kappa_gamma, a
+        if self.GGL == 1:
+            q = s[:nq]
+            u = s[nq:nx]
+            la_g = s[nx : nq + nu + nla_g]
+            la_gamma = s[nx + nla_g : nx + nla_g + nla_gamma]
+            mu_g = s[nx + nla_g + nla_gamma :]
+            return q, u, la_g, la_gamma, mu_g
+        elif self.GGL == 2:
+            q = s[:nq]
+            u = s[nq:nx]
+            la_g = s[nx : nx + nla_g]
+            la_gamma = s[nx + nla_g : nx + nla_g + nla_gamma]
+            mu_g = s[nx + nla_g + nla_gamma : nx + 2 * nla_g + nla_gamma]
+            kappa_g = s[nx + 2 * nla_g + nla_gamma : nx + 3 * nla_g + nla_gamma]
+            kappa_gamma = s[nx + 3 * nla_g + nla_gamma : nx + 3 * nla_g + 2 * nla_gamma]
+            U = s[nx + 3 * nla_g + 2 * nla_gamma :]
+            return q, u, la_g, la_gamma, mu_g, kappa_g, kappa_gamma, U
+        else:
+            q = s[:nq]
+            u = s[nq:nx]
+            la_g = s[nx : nx + nla_g]
+            la_gamma = s[nx + nla_g :]
+            return q, u, la_g, la_gamma
 
     def __R_gen_num(self, tk1, sk1):
         yield self.__R(tk1, sk1)
@@ -246,21 +461,27 @@
 
     def __R_gen_analytic(self, tk1, sk1):
         nq = self.nq
+        nu = self.nu
         nx = self.nx
         nla_g = self.nla_g
         nla_gamma = self.nla_gamma
 
-        # extract Lagrange multipliers and acceleration
-        (
-            _,
-            _,
-            la_gk1,
-            la_gammak1,
-            mu_gk1,
-            kappa_gk1,
-            kappa_gammak1,
-            ak1,
-        ) = self.unpack(sk1)
+        # extract Lagrange multiplier
+        if self.GGL == 1:
+            _, _, la_gk1, la_gammak1, mu_gk1 = self.unpack(sk1)
+        elif self.GGL == 2:
+            (
+                _,
+                _,
+                la_gk1,
+                la_gammak1,
+                mu_gk1,
+                kappa_gk1,
+                kappa_gammak1,
+                Uk1,
+            ) = self.unpack(sk1)
+        else:
+            _, _, la_gk1, la_gammak1 = self.unpack(sk1)
 
         # update dependent variables
         qk1, uk1, q_dotk1, u_dotk1 = self.update(sk1, store=False)
@@ -270,53 +491,61 @@
         W_gk1 = self.model.W_g(tk1, qk1, scipy_matrix=csr_matrix)
         W_gammak1 = self.model.W_gamma(tk1, qk1, scipy_matrix=csr_matrix)
 
+        if self.GGL == 2:
+            uk1 += Uk1
+
         ###################
         # evaluate residual
         ###################
         R = np.zeros(self.ns)
 
         # kinematic differential equation
-        g_qk1 = self.model.g_q(tk1, qk1)
-        R[:nq] = q_dotk1 - self.model.q_dot(tk1, qk1, uk1) - g_qk1.T @ mu_gk1
+        # TODO: Use Bk1
+        R[:nq] = q_dotk1 - self.model.q_dot(tk1, qk1, uk1)
+        if self.GGL >= 1:
+            g_qk1 = self.model.g_q(tk1, qk1)
+            R[:nq] -= g_qk1.T @ mu_gk1
 
         # equations of motion
         R[nq:nx] = (
-            # Mk1 @ ak1
-            Mk1 @ u_dotk1  # This works, but why?
-            # Mk1 @ (u_dotk1 + ak1)
+            Mk1 @ u_dotk1
             - self.model.h(tk1, qk1, uk1)
             - W_gk1 @ la_gk1
             - W_gammak1 @ la_gammak1
         )
 
         # bilateral constraints
-        R[nx : nx + nla_g] = self.model.g_ddot(tk1, qk1, uk1, ak1)
-        R[nx + nla_g : nx + nla_g + nla_gamma] = self.model.gamma_dot(
-            tk1, qk1, uk1, ak1
-        )
-        # R[nx : nx + nla_g] = self.model.g_ddot(tk1, qk1, uk1, u_dotk1 + ak1)
-        # R[nx + nla_g : nx + nla_g + nla_gamma] = self.model.gamma_dot(
-        #     tk1, qk1, uk1, u_dotk1 + ak1
-        # )
-
-        R[nx + nla_g + nla_gamma : nx + 2 * nla_g + nla_gamma] = self.model.g_dot(
-            tk1, qk1, uk1
-        )
-        R[nx + 2 * nla_g + nla_gamma : nx + 3 * nla_g + nla_gamma] = self.model.g(
-            tk1, qk1
-        )
-
-        R[
-            nx + 3 * nla_g + nla_gamma : nx + 3 * nla_g + 2 * nla_gamma
-        ] = self.model.gamma(tk1, qk1, uk1)
-
-        R[nx + 3 * nla_g + 2 * nla_gamma :] = (
-            ak1
-            - u_dotk1
-            - W_gk1 @ kappa_gk1
-            - W_gammak1 @ kappa_gammak1
-            # ak1 - W_gk1 @ kappa_gk1 - W_gammak1 @ kappa_gammak1
-        )
+        if self.GGL == 0:
+            if self.DAE_index == 3:
+                R[nx : nx + nla_g] = self.model.g(tk1, qk1)
+                R[nx + nla_g :] = self.model.gamma(tk1, qk1, uk1)
+            elif self.DAE_index == 2:
+                R[nx : nx + nla_g] = self.model.g_dot(tk1, qk1, uk1)
+                R[nx + nla_g :] = self.model.gamma(tk1, qk1, uk1)
+            elif self.DAE_index == 1:
+                R[nx : nx + nla_g] = self.model.g_ddot(tk1, qk1, uk1, u_dotk1)
+                R[nx + nla_g :] = self.model.gamma_dot(tk1, qk1, uk1, u_dotk1)
+        if self.GGL == 1:
+            R[nx : nx + nla_g] = self.model.g_dot(tk1, qk1, uk1)
+            R[nx + nla_g : nx + nla_g + nla_gamma] = self.model.gamma(tk1, qk1, uk1)
+            R[nx + nla_g + nla_gamma : nx + 2 * nla_g + nla_gamma] = self.model.g(
+                tk1, qk1
+            )
+        if self.GGL == 2:
+            R[nx : nx + nla_g] = self.model.g(tk1, qk1)
+            R[nx + nla_g : nx + nla_g + nla_gamma] = self.model.gamma(tk1, qk1, uk1)
+            R[nx + nla_g + nla_gamma : nx + 2 * nla_g + nla_gamma] = self.model.g_dot(
+                tk1, qk1, uk1
+            )
+            R[
+                nx + 2 * nla_g + nla_gamma : nx + 3 * nla_g + nla_gamma
+            ] = self.model.g_ddot(tk1, qk1, uk1, u_dotk1)
+            R[
+                nx + 3 * nla_g + nla_gamma : nx + 3 * nla_g + 2 * nla_gamma
+            ] = self.model.gamma_dot(tk1, qk1, uk1, u_dotk1)
+            R[nx + 3 * nla_g + 2 * nla_gamma : nx + 3 * nla_g + 2 * nla_gamma + nu] = (
+                Uk1 - W_gk1 @ kappa_gk1 + W_gammak1 @ kappa_gammak1
+            )
 
         yield R
 
@@ -464,2441 +693,6 @@
         if not converged:
             while j < self.max_iter:
                 # jacobian
-                R_x = next(R_gen)
-
-                # Newton update
-                j += 1
-                ds = spsolve(R_x, R, use_umfpack=True)
-                sk1 -= ds
-                R_gen = self.__R_gen(tk1, sk1)
-                R = next(R_gen)
-
-                error = self.error_function(R)
-                converged = error < self.tol
-                if converged:
-                    break
-
-        return converged, j, error, sk1
-
-    def solve(self):
-        # lists storing output variables
-        t = [self.tk]
-        q = [self.qk]
-        u = [self.uk]
-        q_dot = [self.q_dotk]
-        u_dot = [self.u_dotk]
-        la_g = [self.la_gk]
-        la_gamma = [self.la_gammak]
-        mu_g = [self.mu_gk]
-        kappa_g = [self.kappa_gk]
-        kappa_gamma = [self.kappa_gammak]
-        a = [self.ak]
-
-        pbar = tqdm(np.arange(self.t0, self.t1, self.dt))
-        for _ in pbar:
-            # perform a sovler step
-            tk1 = self.tk + self.dt
-            sk1 = self.sk.copy()  # This copy is mandatory since we modify sk1
-            # in the step function
-            converged, n_iter, error, sk1 = self.step(tk1, sk1)
-
-            # update progress bar and check convergence
-            pbar.set_description(
-                f"t: {tk1:0.2e}s < {self.t1:0.2e}s; Newton: {n_iter}/{self.max_iter} iterations; error: {error:0.2e}"
-            )
-            if not converged:
-                raise RuntimeError(
-                    f"internal Newton-Raphson method not converged after {n_iter} steps with error: {error:.5e}"
-                )
-
-            # update dependent variables
-            qk1, uk1, q_dotk1, u_dotk1 = self.update(sk1, store=True)
-
-            # modify converged quantities
-            qk1, uk1 = self.model.step_callback(tk1, qk1, uk1)
-
-            # extract Lagrange multipliers
-            (
-                _,
-                _,
-                la_gk1,
-                la_gammak1,
-                mu_gk1,
-                kappa_gk1,
-                kappa_gammak1,
-                ak1,
-            ) = self.unpack(sk1)
-
-            # store soltuion fields
-            t.append(tk1)
-            q.append(qk1)
-            u.append(uk1)
-            q_dot.append(q_dotk1)
-            u_dot.append(u_dotk1)
-            la_g.append(la_gk1)
-            la_gamma.append(la_gammak1)
-            mu_g.append(mu_gk1)
-            kappa_g.append(kappa_gk1)
-            kappa_gamma.append(kappa_gammak1)
-            a.append(ak1)
-
-            # update local variables for accepted time step
-            self.tk = tk1
-            self.sk = sk1.copy()
-
-        # write solution
-        return Solution(
-            t=np.array(t),
-            q=np.array(q),
-            u=np.array(u),
-            q_dot=np.array(q_dot),
-            u_dot=np.array(u_dot),
-            la_g=np.array(la_g),
-            la_gamma=np.array(la_gamma),
-            mu_g=np.array(mu_g),
-            kappa_g=np.array(kappa_g),
-            kappa_gamma=np.array(kappa_gamma),
-            a=np.array(a),
-        )
-
-
-class GenAlphaFirstOrderGGL2_V2:
-    """Generalized alpha solver for first order ODE's with two stages of GGL stabilization."""
-
-    def __init__(
-        self,
-        model,
-        t1,
-        dt,
-        rho_inf=1,
-        tol=1e-10,
-        max_iter=40,
-        error_function=lambda x: np.max(np.abs(x)),
-        numerical_jacobian=True,
-        # unknowns="positions",
-        # unknowns="velocities",
-        unknowns="auxiliary",
-    ):
-        self.model = model
-        self.unknowns = unknowns
-
-        #######################################################################
-        # integration time
-        #######################################################################
-        self.t0 = t0 = model.t0
-        self.t1 = (
-            t1 if t1 > t0 else ValueError("t1 must be larger than initial time t0.")
-        )
-        self.dt = dt
-
-        #######################################################################
-        # gen alpha parameter
-        #######################################################################
-        self.rho_inf = rho_inf
-        self.alpha_m = (3.0 * rho_inf - 1.0) / (2.0 * (rho_inf + 1.0))
-        self.alpha_f = rho_inf / (rho_inf + 1.0)
-        self.gamma = 0.5 + self.alpha_f - self.alpha_m
-
-        self.gamma_prime = dt * self.gamma
-        self.alpha_prime = (1.0 - self.alpha_m) / (1.0 - self.alpha_f)
-        self.eta = self.alpha_prime / self.gamma_prime
-
-        #######################################################################
-        # newton settings
-        #######################################################################
-        self.tol = tol
-        self.max_iter = max_iter
-        self.error_function = error_function
-
-        #######################################################################
-        # dimensions
-        #######################################################################
-        self.nq = model.nq
-        self.nu = model.nu
-        self.nla_g = model.nla_g
-        self.nla_gamma = model.nla_gamma
-        self.nx = self.ny = self.nq + self.nu  # dimension of the state space
-        self.ns = self.nx + self.nla_g + self.nla_gamma  # vector of unknowns
-        self.ns += 2 * self.nla_g + self.nla_gamma + self.nx  # GGL2 parts
-
-        if numerical_jacobian:
-            self.__R_gen = self.__R_gen_num
-        else:
-            self.__R_gen = self.__R_gen_analytic
-
-        def initial_values(t0, q0, u0):
-            # initial velocites
-            q_dot0 = self.model.q_dot(t0, q0, u0)
-
-            # solve for consistent initial accelerations and Lagrange mutlipliers
-            M0 = self.model.M(t0, q0, scipy_matrix=csr_matrix)
-            h0 = self.model.h(t0, q0, u0)
-            W_g0 = self.model.W_g(t0, q0, scipy_matrix=csr_matrix)
-            W_gamma0 = self.model.W_gamma(t0, q0, scipy_matrix=csr_matrix)
-            zeta_g0 = self.model.zeta_g(t0, q0, u0)
-            zeta_gamma0 = self.model.zeta_gamma(t0, q0, u0)
-            A = bmat(
-                [
-                    [M0, -W_g0, -W_gamma0],
-                    [W_g0.T, None, None],
-                    [W_gamma0.T, None, None],
-                ],
-                format="csc",
-            )
-            b = np.concatenate([h0, -zeta_g0, -zeta_gamma0])
-            u_dot_la_g_la_gamma = spsolve(A, b)
-            u_dot0 = u_dot_la_g_la_gamma[: self.nu]
-            la_g0 = u_dot_la_g_la_gamma[self.nu : self.nu + self.nla_g]
-            la_gamma0 = u_dot_la_g_la_gamma[self.nu + self.nla_g :]
-
-            x0 = np.concatenate((q0, u0))
-            x_dot0 = np.concatenate((q_dot0, u_dot0))
-            y0 = x_dot0.copy()  # TODO: Use perturbed values foun din Arnold2015
-            # v0 = q_dot0.copy() # stabilization for q_dot
-            # a0 = u_dot0.copy() # stabilization for u_dot
-            v0 = np.zeros(self.nq)  # stabilization for q_dot
-            a0 = np.zeros(self.nu)  # stabilization for u_dot
-            if self.unknowns == "positions":
-                mu_g0 = np.zeros(self.nla_g)
-                kappa_g0 = np.zeros(self.nla_g)
-                kappa_gamma0 = np.zeros(self.nla_gamma)
-                s0 = self.pack(
-                    x0, la_g0, la_gamma0, mu_g0, kappa_g0, kappa_gamma0, v0, a0
-                )
-            elif self.unknowns == "velocities":
-                mu_g0 = np.zeros(self.nla_g)
-                kappa_g0 = np.zeros(self.nla_g)
-                kappa_gamma0 = np.zeros(self.nla_gamma)
-                s0 = self.pack(
-                    x_dot0, la_g0, la_gamma0, mu_g0, kappa_g0, kappa_gamma0, v0, a0
-                )
-            elif self.unknowns == "auxiliary":
-                mu_g0 = np.zeros(self.nla_g)
-                kappa_g0 = np.zeros(self.nla_g)
-                kappa_gamma0 = np.zeros(self.nla_gamma)
-                s0 = self.pack(
-                    y0, la_g0, la_gamma0, mu_g0, kappa_g0, kappa_gamma0, v0, a0
-                )
-            else:
-                raise RuntimeError("Wrong set of unknowns chosen!")
-
-            self.tk = t0
-            self.qk = q0
-            self.uk = u0
-            self.q_dotk = q_dot0
-            self.u_dotk = u_dot0
-            self.la_gk = la_g0
-            self.la_gammak = la_gamma0
-            self.mu_gk = mu_g0
-            self.kappa_gk = kappa_g0
-            self.kappa_gammak = kappa_gamma0
-            self.vk = v0
-            self.ak = a0
-            self.xk = x0
-            self.x_dotk = x_dot0
-            self.yk = y0
-            self.sk = s0
-
-        # compute consistent initial conditions
-        initial_values(t0, model.q0, model.u0)
-
-        # check if initial conditions satisfy constraints on position, velocity
-        # and acceleration level
-        g0 = model.g(self.tk, self.qk)
-        g_dot0 = model.g_dot(self.tk, self.qk, self.uk)
-        g_ddot0 = model.g_ddot(self.tk, self.qk, self.uk, self.u_dotk)
-        gamma0 = model.gamma(self.tk, self.qk, self.uk)
-        gamma_dot0 = model.gamma_dot(self.tk, self.qk, self.uk, self.u_dotk)
-
-        # TODO: These tolerances should be used defined. Maybe all these
-        #       initial computations and checks should be moved to a
-        #       SolverOptions object ore something similar?
-        rtol = 1.0e-5
-        atol = 1.0e-5
-
-        assert np.allclose(
-            g0, np.zeros(self.nla_g), rtol, atol
-        ), "Initial conditions do not fulfill g0!"
-        assert np.allclose(
-            g_dot0, np.zeros(self.nla_g), rtol, atol
-        ), "Initial conditions do not fulfill g_dot0!"
-        assert np.allclose(
-            g_ddot0, np.zeros(self.nla_g), rtol, atol
-        ), "Initial conditions do not fulfill g_ddot0!"
-        assert np.allclose(
-            gamma0, np.zeros(self.nla_gamma)
-        ), "Initial conditions do not fulfill gamma0!"
-        assert np.allclose(
-            gamma_dot0, np.zeros(self.nla_gamma), rtol, atol
-        ), "Initial conditions do not fulfill gamma_dot0!"
-
-    def update(self, sk1, store=False):
-        """Update dependent variables."""
-        nq = self.nq
-        nu = self.nu
-        nx = self.nx
-        ny = self.ny
-
-        # constants
-        dt = self.dt
-        gamma = self.gamma
-        alpha_f = self.alpha_f
-        alpha_m = self.alpha_m
-
-        Xk1 = sk1[-nx:]  # stabilization part
-        if self.unknowns == "positions":
-            raise NotImplementedError
-            xk1 = sk1[:ny]
-            yk1 = (xk1 - self.xk) / (dt * gamma) - ((1.0 - gamma) / gamma) * self.yk
-            # yk1 = (xk1 + Xk1 - self.xk) / (dt * gamma) - ((1.0 - gamma) / gamma) * self.yk
-            x_dotk1 = (
-                alpha_m * self.yk + (1.0 - alpha_m) * yk1 - alpha_f * self.x_dotk
-            ) / (1.0 - alpha_f) + Xk1
-        elif self.unknowns == "velocities":
-            raise NotImplementedError
-            x_dotk1 = sk1[:ny]
-            # yk1 = (
-            #     alpha_f * self.x_dotk + (1.0 - alpha_f) * x_dotk1 - alpha_m * self.yk
-            # ) / (1.0 - alpha_m)
-            yk1 = (
-                alpha_f * self.x_dotk
-                + (1.0 - alpha_f) * (x_dotk1 + Xk1)
-                - alpha_m * self.yk
-            ) / (1.0 - alpha_m)
-            xk1 = self.xk + dt * ((1.0 - gamma) * self.yk + gamma * yk1)  # + Xk1
-        elif self.unknowns == "auxiliary":
-            yk1 = sk1[:ny]
-            xk1 = self.xk + dt * ((1.0 - gamma) * self.yk + gamma * yk1) + Xk1
-            x_dotk1 = (
-                alpha_m * self.yk + (1.0 - alpha_m) * yk1 - alpha_f * self.x_dotk
-            ) / (1.0 - alpha_f)
-
-        if store:
-            self.sk = sk1.copy()
-            self.xk = xk1.copy()
-            self.x_dotk = x_dotk1.copy()
-            self.yk = yk1.copy()
-
-        # extract generaliezd coordinates and velocities
-        qk1 = xk1[:nq]
-        uk1 = xk1[nq : nq + nu]
-        q_dotk1 = x_dotk1[:nq]
-        u_dotk1 = x_dotk1[nq : nq + nu]
-        return qk1, uk1, q_dotk1, u_dotk1
-
-    def pack(self, *args):
-        return np.concatenate([*args])
-
-    def unpack(self, s):
-        nq = self.nq
-        nu = self.nu
-        nx = self.nx
-        nla_g = self.nla_g
-        nla_gamma = self.nla_gamma
-
-        q = s[:nq]
-        u = s[nq:nx]
-        la_g = s[nx : nq + nu + nla_g]
-        la_gamma = s[nx + nla_g : nx + nla_g + nla_gamma]
-        mu_g = s[nx + nla_g + nla_gamma : nx + 2 * nla_g + nla_gamma]
-        kappa_g = s[nx + 2 * nla_g + nla_gamma : nx + 3 * nla_g + nla_gamma]
-        kappa_gamma = s[nx + 3 * nla_g + nla_gamma : nx + 3 * nla_g + 2 * nla_gamma]
-        v = s[nx + 3 * nla_g + 2 * nla_gamma : nx + 3 * nla_g + 2 * nla_gamma + nq]
-        a = s[nx + 3 * nla_g + 2 * nla_gamma + nq :]
-        return q, u, la_g, la_gamma, mu_g, kappa_g, kappa_gamma, v, a
-
-    def __R_gen_num(self, tk1, sk1):
-        yield self.__R(tk1, sk1)
-        yield csr_matrix(self.__J_num(tk1, sk1))
-
-    def __R_gen_analytic(self, tk1, sk1):
-        nq = self.nq
-        nx = self.nx
-        nla_g = self.nla_g
-        nla_gamma = self.nla_gamma
-
-        # extract Lagrange multipliers and acceleration
-        (
-            _,
-            _,
-            la_gk1,
-            la_gammak1,
-            mu_gk1,
-            kappa_gk1,
-            kappa_gammak1,
-            vk1,
-            ak1,
-        ) = self.unpack(sk1)
-
-        # update dependent variables
-        qk1, uk1, q_dotk1, u_dotk1 = self.update(sk1, store=False)
-
-        # evaluate repeated used quantities
-        Mk1 = self.model.M(tk1, qk1, scipy_matrix=csr_matrix)
-        W_gk1 = self.model.W_g(tk1, qk1, scipy_matrix=csr_matrix)
-        W_gammak1 = self.model.W_gamma(tk1, qk1, scipy_matrix=csr_matrix)
-
-        ###################
-        # evaluate residual
-        ###################
-        R = np.zeros(self.ns)
-
-        # kinematic differential equation
-        g_qk1 = self.model.g_q(tk1, qk1)
-        # R[:nq] = q_dotk1 + vk1 - self.model.q_dot(tk1, qk1, uk1) #- g_qk1.T @ mu_gk1
-        R[:nq] = q_dotk1 - self.model.q_dot(tk1, qk1, uk1)
-
-        # equations of motion
-        R[nq:nx] = (
-            # Mk1 @ ak1
-            Mk1 @ u_dotk1  # This works, but why?
-            # Mk1 @ (u_dotk1 + ak1)
-            - self.model.h(tk1, qk1, uk1)
-            - W_gk1 @ la_gk1
-            - W_gammak1 @ la_gammak1
-        )
-
-        # bilateral constraints
-        R[nx : nx + nla_g] = self.model.g_ddot(tk1, qk1, uk1, u_dotk1)
-        R[nx + nla_g : nx + nla_g + nla_gamma] = self.model.gamma_dot(
-            tk1, qk1, uk1, u_dotk1
-        )
-        # R[nx : nx + nla_g] = self.model.g_ddot(tk1, qk1, uk1, ak1)
-        # R[nx + nla_g : nx + nla_g + nla_gamma] = self.model.gamma_dot(
-        #     tk1, qk1, uk1, ak1
-        # )
-
-        R[nx + nla_g + nla_gamma : nx + 2 * nla_g + nla_gamma] = self.model.g_dot(
-            tk1, qk1, uk1
-        )
-        R[nx + 2 * nla_g + nla_gamma : nx + 3 * nla_g + nla_gamma] = self.model.g(
-            tk1, qk1
-        )
-
-        R[
-            nx + 3 * nla_g + nla_gamma : nx + 3 * nla_g + 2 * nla_gamma
-        ] = self.model.gamma(tk1, qk1, uk1)
-
-        # R[nx + 3 * nla_g + 2 * nla_gamma :] = (
-        #     ak1
-        #     - u_dotk1
-        #     - W_gk1 @ kappa_gk1
-        #     - W_gammak1 @ kappa_gammak1
-        #     # ak1 - W_gk1 @ kappa_gk1 - W_gammak1 @ kappa_gammak1
-        # )
-
-        R[nx + 3 * nla_g + 2 * nla_gamma :] = np.concatenate(
-            [
-                vk1 - g_qk1.T @ mu_gk1,
-                Mk1 @ ak1 - W_gk1 @ kappa_gk1 - W_gammak1 @ kappa_gammak1
-                # q_dotk1 + vk1 - g_qk1.T @ mu_gk1,
-                # Mk1 @ (u_dotk1 + ak1) - W_gk1 @ kappa_gk1 - W_gammak1 @ kappa_gammak1
-            ]
-        )
-
-        yield R
-
-        raise NotImplementedError
-
-        ###################
-        # evaluate jacobian
-        ###################
-        eye_nq = eye(self.nq)
-        A = self.model.q_dot_q(tk1, qk1, uk1)
-        Bk1 = self.model.B(tk1, qk1, scipy_matrix=csr_matrix)
-        K = (
-            self.model.Mu_q(tk1, qk1, u_dotk1)
-            - self.model.h_q(tk1, qk1, uk1)
-            - self.model.Wla_g_q(tk1, qk1, la_gk1)
-            - self.model.Wla_gamma_q(tk1, qk1, la_gammak1)
-        )
-        h_uk1 = self.model.h_u(tk1, qk1, uk1)
-        g_qk1 = self.model.g_q(tk1, qk1)
-        gamma_qk1 = self.model.gamma_q(tk1, qk1, uk1)
-
-        # sparse assemble global tangent matrix
-        if self.GGL:
-            g_dot_qk1 = self.model.g_dot_q(tk1, qk1, uk1)
-            C = A + self.model.g_q_T_mu_g(tk1, qk1, mu_gk1)
-            if self.unknowns == "positions":
-                eta = self.eta
-                # fmt: off
-                J = bmat(
-                    [
-                        [eta * eye_nq - C,              -Bk1,   None,       None, -g_qk1.T],
-                        [               K, eta * Mk1 - h_uk1, -W_gk1, -W_gammak1,     None],
-                        [       g_dot_qk1,           W_gk1.T,   None,       None,     None],
-                        [       gamma_qk1,       W_gammak1.T,   None,       None,     None],
-                        [           g_qk1,              None,   None,       None,     None],
-                    ],
-                    format="csr",
-                )
-                # fmt: on
-            elif self.unknowns == "velocities":
-                etap = 1.0 / self.eta
-                # fmt: off
-                J = bmat(
-                    [
-                        [eye_nq - etap * C,        -etap * Bk1,   None,       None, -g_qk1.T],
-                        [         etap * K, Mk1 - etap * h_uk1, -W_gk1, -W_gammak1,     None],
-                        [ etap * g_dot_qk1,     etap * W_gk1.T,   None,       None,     None],
-                        [ etap * gamma_qk1, etap * W_gammak1.T,   None,       None,     None],
-                        [     etap * g_qk1,               None,   None,       None,     None],
-                    ],
-                    format="csr",
-                )
-                # fmt: on
-            elif self.unknowns == "auxiliary":
-                gap = self.gamma_prime
-                alp = self.alpha_prime
-                # fmt: off
-                J = bmat(
-                    [
-                        [alp * eye_nq - gap * C,              -gap * Bk1,   None,       None, -g_qk1.T],
-                        [               gap * K, alp * Mk1 - gap * h_uk1, -W_gk1, -W_gammak1,     None],
-                        [       gap * g_dot_qk1,           gap * W_gk1.T,   None,       None,     None],
-                        [       gap * gamma_qk1,       gap * W_gammak1.T,   None,       None,     None],
-                        [           gap * g_qk1,                    None,   None,       None,     None],
-                    ],
-                    format="csr",
-                )
-                # fmt: on
-        else:
-            if self.unknowns == "positions":
-                eta = self.eta
-                if self.DAE_index == 3:
-                    # fmt: off
-                    J = bmat(
-                        [
-                            [eta * eye_nq - A,              -Bk1,   None,       None],
-                            [               K, eta * Mk1 - h_uk1, -W_gk1, -W_gammak1],
-                            [           g_qk1,              None,   None,       None],
-                            [       gamma_qk1,       W_gammak1.T,   None,       None],
-                        ],
-                        format="csr",
-                    )
-                    # fmt: on
-                elif self.DAE_index == 2:
-                    raise NotImplementedError
-                elif self.DAE_index == 1:
-                    raise NotImplementedError
-            elif self.unknowns == "velocities":
-                etap = 1.0 / self.eta
-                if self.DAE_index == 3:
-                    # fmt: off
-                    J = bmat(
-                        [
-                            [eye_nq - etap * A,        -etap * Bk1,   None,       None],
-                            [         etap * K, Mk1 - etap * h_uk1, -W_gk1, -W_gammak1],
-                            [     etap * g_qk1,               None,   None,       None],
-                            [ etap * gamma_qk1, etap * W_gammak1.T,   None,       None],
-                        ],
-                        format="csr",
-                    )
-                    # fmt: on
-                else:
-                    raise NotImplementedError
-            elif self.unknowns == "auxiliary":
-                gap = self.gamma_prime
-                alp = self.alpha_prime
-                if self.DAE_index == 3:
-                    # fmt: off
-                    J = bmat(
-                        [
-                            [alp * eye_nq - gap * A,              -gap * Bk1,   None,       None],
-                            [               gap * K, alp * Mk1 - gap * h_uk1, -W_gk1, -W_gammak1],
-                            [           gap * g_qk1,                    None,   None,       None],
-                            [       gap * gamma_qk1,       gap * W_gammak1.T,   None,       None],
-                        ],
-                        format="csr",
-                    )
-                    # fmt: on
-                else:
-                    raise NotImplementedError
-
-        # # TODO: Keep this for debugging!
-        # J_num = self.__J_num(tk1, sk1)
-        # diff = (J - J_num).toarray()
-        # error = np.linalg.norm(diff)
-        # print(f"error J: {error}")
-
-        yield J
-
-    def __R(self, tk1, sk1):
-        return next(self.__R_gen_analytic(tk1, sk1))
-
-    def __J_num(self, tk1, sk1):
-        return csr_matrix(
-            approx_fprime(sk1, lambda x: self.__R(tk1, x), method="2-point")
-        )
-
-    def step(self, tk1, sk1):
-        # initial residual and error
-        R_gen = self.__R_gen(tk1, sk1)
-        R = next(R_gen)
-        error = self.error_function(R)
-        converged = error < self.tol
-        j = 0
-        if not converged:
-            while j < self.max_iter:
-                # jacobian
-                R_x = next(R_gen)
-
-                # Newton update
-                j += 1
-                ds = spsolve(R_x, R, use_umfpack=True)
-                sk1 -= ds
-                R_gen = self.__R_gen(tk1, sk1)
-                R = next(R_gen)
-
-                error = self.error_function(R)
-                converged = error < self.tol
-                if converged:
-                    break
-
-        return converged, j, error, sk1
-
-    def solve(self):
-        # lists storing output variables
-        t = [self.tk]
-        q = [self.qk]
-        u = [self.uk]
-        q_dot = [self.q_dotk]
-        u_dot = [self.u_dotk]
-        la_g = [self.la_gk]
-        la_gamma = [self.la_gammak]
-        mu_g = [self.mu_gk]
-        kappa_g = [self.kappa_gk]
-        kappa_gamma = [self.kappa_gammak]
-        v = [self.vk]
-        a = [self.ak]
-
-        pbar = tqdm(np.arange(self.t0, self.t1, self.dt))
-        for _ in pbar:
-            # perform a sovler step
-            tk1 = self.tk + self.dt
-            sk1 = self.sk.copy()  # This copy is mandatory since we modify sk1
-            # in the step function
-            converged, n_iter, error, sk1 = self.step(tk1, sk1)
-
-            # update progress bar and check convergence
-            pbar.set_description(
-                f"t: {tk1:0.2e}s < {self.t1:0.2e}s; Newton: {n_iter}/{self.max_iter} iterations; error: {error:0.2e}"
-            )
-            if not converged:
-                raise RuntimeError(
-                    f"internal Newton-Raphson method not converged after {n_iter} steps with error: {error:.5e}"
-                )
-
-            # update dependent variables
-            qk1, uk1, q_dotk1, u_dotk1 = self.update(sk1, store=True)
-
-            # modify converged quantities
-            qk1, uk1 = self.model.step_callback(tk1, qk1, uk1)
-
-            # extract Lagrange multipliers
-            (
-                _,
-                _,
-                la_gk1,
-                la_gammak1,
-                mu_gk1,
-                kappa_gk1,
-                kappa_gammak1,
-                vk1,
-                ak1,
-            ) = self.unpack(sk1)
-
-            # store soltuion fields
-            t.append(tk1)
-            q.append(qk1)
-            u.append(uk1)
-            q_dot.append(q_dotk1)
-            u_dot.append(u_dotk1)
-            la_g.append(la_gk1)
-            la_gamma.append(la_gammak1)
-            mu_g.append(mu_gk1)
-            kappa_g.append(kappa_gk1)
-            kappa_gamma.append(kappa_gammak1)
-            v.append(vk1)
-            a.append(ak1)
-
-            # update local variables for accepted time step
-            self.tk = tk1
-            self.sk = sk1.copy()
-
-        # write solution
-        return Solution(
-            t=np.array(t),
-            q=np.array(q),
-            u=np.array(u),
-            q_dot=np.array(q_dot),
-            u_dot=np.array(u_dot),
-            la_g=np.array(la_g),
-            la_gamma=np.array(la_gamma),
-            mu_g=np.array(mu_g),
-            kappa_g=np.array(kappa_g),
-            kappa_gamma=np.array(kappa_gamma),
-            v=np.array(v),
-            a=np.array(a),
-        )
-
-
-class GenAlphaFirstOrderGGL2_V3:
-    """Generalized alpha solver for first order ODE's with two stages of GGL stabilization."""
-
-    def __init__(
-        self,
-        model,
-        t1,
-        dt,
-        rho_inf=1,
-        tol=1e-10,
-        max_iter=40,
-        error_function=lambda x: np.max(np.abs(x)),
-        numerical_jacobian=True,
-        # unknowns="positions",
-        unknowns="velocities",
-        # unknowns="auxiliary",
-    ):
-        self.model = model
-        self.unknowns = unknowns
-        assert unknowns in [
-            "positions",
-            "velocities",
-            "auxiliary",
-        ], f'wrong set of unknowns "{unknowns}" chosen!'
-
-        #######################################################################
-        # integration time
-        #######################################################################
-        self.t0 = t0 = model.t0
-        self.t1 = (
-            t1 if t1 > t0 else ValueError("t1 must be larger than initial time t0.")
-        )
-        self.dt = dt
-
-        #######################################################################
-        # gen alpha parameter
-        #######################################################################
-        self.rho_inf = rho_inf
-        self.alpha_m = (3.0 * rho_inf - 1.0) / (2.0 * (rho_inf + 1.0))
-        self.alpha_f = rho_inf / (rho_inf + 1.0)
-        self.gamma = 0.5 + self.alpha_f - self.alpha_m
-
-        self.gamma_prime = dt * self.gamma
-        self.alpha_prime = (1.0 - self.alpha_m) / (1.0 - self.alpha_f)
-        self.eta = self.alpha_prime / self.gamma_prime
-
-        #######################################################################
-        # newton settings
-        #######################################################################
-        self.tol = tol
-        self.max_iter = max_iter
-        self.error_function = error_function
-
-        #######################################################################
-        # dimensions
-        #######################################################################
-        self.nq = model.nq
-        self.nu = model.nu
-        self.nla_g = model.nla_g
-        self.nla_gamma = model.nla_gamma
-        self.nx = self.nq + self.nu  # dimension of the state space
-        self.ns = self.nx + self.nla_g + self.nla_gamma  # vector of unknowns
-        self.ns += 2 * self.nla_g + self.nla_gamma + self.nu  # GGL2 parts
-
-        if numerical_jacobian:
-            self.__R_gen = self.__R_gen_num
-        else:
-            self.__R_gen = self.__R_gen_analytic
-
-        def initial_values(t0, q0, u0):
-            # initial velocites
-            q_dot0 = self.model.q_dot(t0, q0, u0)
-
-            # solve for consistent initial accelerations and Lagrange mutlipliers
-            M0 = self.model.M(t0, q0, scipy_matrix=csr_matrix)
-            h0 = self.model.h(t0, q0, u0)
-            W_g0 = self.model.W_g(t0, q0, scipy_matrix=csr_matrix)
-            W_gamma0 = self.model.W_gamma(t0, q0, scipy_matrix=csr_matrix)
-            zeta_g0 = self.model.zeta_g(t0, q0, u0)
-            zeta_gamma0 = self.model.zeta_gamma(t0, q0, u0)
-            A = bmat(
-                [
-                    [M0, -W_g0, -W_gamma0],
-                    [W_g0.T, None, None],
-                    [W_gamma0.T, None, None],
-                ],
-                format="csc",
-            )
-            b = np.concatenate([h0, -zeta_g0, -zeta_gamma0])
-            u_dot_la_g_la_gamma = spsolve(A, b)
-            u_dot0 = u_dot_la_g_la_gamma[: self.nu]
-            la_g0 = u_dot_la_g_la_gamma[self.nu : self.nu + self.nla_g]
-            la_gamma0 = u_dot_la_g_la_gamma[self.nu + self.nla_g :]
-
-            x0 = np.concatenate((q0, u0))
-            x_dot0 = np.concatenate((q_dot0, u_dot0))
-            y0 = x_dot0.copy()  # TODO: Use perturbed values foun din Arnold2015
-            # a0 = u_dot0.copy()  # stabilized accelerations
-            a0 = np.zeros_like(u_dot0)  # u_S
-            mu_g0 = np.zeros(self.nla_g)
-            kappa_g0 = np.zeros(self.nla_g)
-            kappa_gamma0 = np.zeros(self.nla_gamma)
-            if self.unknowns == "positions":
-                s0 = self.pack(x0, la_g0, la_gamma0, mu_g0, kappa_g0, kappa_gamma0, a0)
-            elif self.unknowns == "velocities":
-                s0 = self.pack(
-                    x_dot0, la_g0, la_gamma0, mu_g0, kappa_g0, kappa_gamma0, a0
-                )
-            elif self.unknowns == "auxiliary":
-                s0 = self.pack(y0, la_g0, la_gamma0, mu_g0, kappa_g0, kappa_gamma0, a0)
-
-            self.tk = t0
-            self.qk = q0
-            self.uk = u0
-            self.q_dotk = q_dot0
-            self.u_dotk = u_dot0
-            self.la_gk = la_g0
-            self.la_gammak = la_gamma0
-            self.mu_gk = mu_g0
-            self.kappa_gk = kappa_g0
-            self.kappa_gammak = kappa_gamma0
-            self.ak = a0
-            self.xk = x0
-            self.x_dotk = x_dot0
-            self.yk = y0
-            self.sk = s0
-
-        # compute consistent initial conditions
-        initial_values(t0, model.q0, model.u0)
-
-        # check if initial conditions satisfy constraints on position, velocity
-        # and acceleration level
-        g0 = model.g(self.tk, self.qk)
-        g_dot0 = model.g_dot(self.tk, self.qk, self.uk)
-        g_ddot0 = model.g_ddot(self.tk, self.qk, self.uk, self.u_dotk)
-        gamma0 = model.gamma(self.tk, self.qk, self.uk)
-        gamma_dot0 = model.gamma_dot(self.tk, self.qk, self.uk, self.u_dotk)
-
-        # TODO: These tolerances should be used defined. Maybe all these
-        #       initial computations and checks should be moved to a
-        #       SolverOptions object ore something similar?
-        rtol = 1.0e-5
-        atol = 1.0e-5
-
-        assert np.allclose(
-            g0, np.zeros(self.nla_g), rtol, atol
-        ), "Initial conditions do not fulfill g0!"
-        assert np.allclose(
-            g_dot0, np.zeros(self.nla_g), rtol, atol
-        ), "Initial conditions do not fulfill g_dot0!"
-        assert np.allclose(
-            g_ddot0, np.zeros(self.nla_g), rtol, atol
-        ), "Initial conditions do not fulfill g_ddot0!"
-        assert np.allclose(
-            gamma0, np.zeros(self.nla_gamma)
-        ), "Initial conditions do not fulfill gamma0!"
-        assert np.allclose(
-            gamma_dot0, np.zeros(self.nla_gamma), rtol, atol
-        ), "Initial conditions do not fulfill gamma_dot0!"
-
-    def update(self, sk1, store=False):
-        """Update dependent variables."""
-        nq = self.nq
-        nu = self.nu
-        nx = self.nx
-
-        # constants
-        dt = self.dt
-        gamma = self.gamma
-        alpha_f = self.alpha_f
-        alpha_m = self.alpha_m
-
-        if self.unknowns == "positions":
-            xk1 = sk1[:nx]
-            yk1 = (xk1 - self.xk) / (dt * gamma) - ((1.0 - gamma) / gamma) * self.yk
-            x_dotk1 = (
-                alpha_m * self.yk + (1.0 - alpha_m) * yk1 - alpha_f * self.x_dotk
-            ) / (1.0 - alpha_f)
-        elif self.unknowns == "velocities":
-            x_dotk1 = sk1[:nx]
-            yk1 = (
-                alpha_f * self.x_dotk + (1.0 - alpha_f) * x_dotk1 - alpha_m * self.yk
-            ) / (1.0 - alpha_m)
-            xk1 = self.xk + dt * ((1.0 - gamma) * self.yk + gamma * yk1)
-        elif self.unknowns == "auxiliary":
-            yk1 = sk1[:nx]
-            xk1 = self.xk + dt * ((1.0 - gamma) * self.yk + gamma * yk1)
-            x_dotk1 = (
-                alpha_m * self.yk + (1.0 - alpha_m) * yk1 - alpha_f * self.x_dotk
-            ) / (1.0 - alpha_f)
-
-        if store:
-            self.sk = sk1.copy()
-            self.xk = xk1.copy()
-            self.x_dotk = x_dotk1.copy()
-            self.yk = yk1.copy()
-
-        # extract generaliezd coordinates and velocities
-        qk1 = xk1[:nq]
-        uk1 = xk1[nq : nq + nu]
-        q_dotk1 = x_dotk1[:nq]
-        u_dotk1 = x_dotk1[nq : nq + nu]
-        return qk1, uk1, q_dotk1, u_dotk1
-
-    def pack(self, *args):
-        return np.concatenate([*args])
-
-    def unpack(self, s):
-        nq = self.nq
-        nu = self.nu
-        nx = self.nx
-        nla_g = self.nla_g
-        nla_gamma = self.nla_gamma
-
-        q = s[:nq]
-        u = s[nq:nx]
-        la_g = s[nx : nq + nu + nla_g]
-        la_gamma = s[nx + nla_g : nx + nla_g + nla_gamma]
-        mu_g = s[nx + nla_g + nla_gamma : nx + 2 * nla_g + nla_gamma]
-        kappa_g = s[nx + 2 * nla_g + nla_gamma : nx + 3 * nla_g + nla_gamma]
-        kappa_gamma = s[nx + 3 * nla_g + nla_gamma : nx + 3 * nla_g + 2 * nla_gamma]
-        a = s[nx + 3 * nla_g + 2 * nla_gamma :]
-        return q, u, la_g, la_gamma, mu_g, kappa_g, kappa_gamma, a
-
-    def __R_gen_num(self, tk1, sk1):
-        yield self.__R(tk1, sk1)
-        yield csr_matrix(self.__J_num(tk1, sk1))
-
-    def __R_gen_analytic(self, tk1, sk1):
-        nq = self.nq
-        nx = self.nx
-        nla_g = self.nla_g
-        nla_gamma = self.nla_gamma
-
-        # extract Lagrange multipliers and acceleration
-        (
-            _,
-            _,
-            la_gk1,
-            la_gammak1,
-            mu_gk1,
-            kappa_gk1,
-            kappa_gammak1,
-            ak1,
-        ) = self.unpack(sk1)
-
-        # Note: ak1 takes the role of u_s here!
-        u_sk1 = ak1
-
-        # update dependent variables
-        qk1, uk1, q_dotk1, u_dotk1 = self.update(sk1, store=False)
-
-        # evaluate repeated used quantities
-        Mk1 = self.model.M(tk1, qk1, scipy_matrix=csr_matrix)
-        W_gk1 = self.model.W_g(tk1, qk1, scipy_matrix=csr_matrix)
-        g_qk1 = self.model.g_q(tk1, qk1)
-        W_gammak1 = self.model.W_gamma(tk1, qk1, scipy_matrix=csr_matrix)
-
-        ###################
-        # evaluate residual
-        ###################
-        R = np.zeros(self.ns)
-
-        ####################################
-        # version with absolute acceleration
-        ####################################
-
-        # kinematic differential equation
-        # R[:nq] = q_dotk1 - self.model.q_dot(tk1, qk1, uk1) - g_qk1.T @ mu_gk1
-        R[:nq] = q_dotk1 - self.model.q_dot(tk1, qk1, uk1 + u_sk1) - g_qk1.T @ mu_gk1
-
-        # equations of motion
-        # R[nq:nx] = (
-        #     Mk1 @ ak1
-        #     - self.model.h(tk1, qk1, uk1)
-        #     - W_gk1 @ la_gk1
-        #     - W_gammak1 @ la_gammak1
-        # )
-        R[nq:nx] = (
-            Mk1 @ u_dotk1
-            - self.model.h(tk1, qk1, uk1 + u_sk1)
-            - W_gk1 @ la_gk1
-            - W_gammak1 @ la_gammak1
-        )
-
-        # bilateral constraints on acceleration level
-        # (corresponds to constraint forces la_gk1, la_gammak1)
-        # R[nx : nx + nla_g] = self.model.g_ddot(tk1, qk1, uk1, ak1)
-        # R[nx + nla_g : nx + nla_g + nla_gamma] = self.model.gamma_dot(
-        #     tk1, qk1, uk1, ak1
-        # )
-        R[nx : nx + nla_g] = self.model.g_ddot(tk1, qk1, uk1 + u_sk1, u_dotk1)
-        R[nx + nla_g : nx + nla_g + nla_gamma] = self.model.gamma_dot(
-            tk1, qk1, uk1 + u_sk1, u_dotk1
-        )
-
-        # bilateral constraints on position level
-        # (correspsonds to position correction mu_g)
-        R[nx + nla_g + nla_gamma : nx + 2 * nla_g + nla_gamma] = self.model.g(tk1, qk1)
-
-        # bilateral constraints on velocity level
-        # (correspsonds to velocity correction kappa_gk1)
-        # R[nx + 2 * nla_g + nla_gamma : nx + 3 * nla_g + nla_gamma] = self.model.g_dot(
-        #     tk1, qk1, uk1
-        # )
-        R[nx + 2 * nla_g + nla_gamma : nx + 3 * nla_g + nla_gamma] = self.model.g_dot(
-            tk1, qk1, uk1 + u_sk1
-        )
-
-        # bilateral constraints on velocity level
-        # (gamma; corresponds to velocity correction kappa_gammak1)
-        # R[
-        #     nx + 3 * nla_g + nla_gamma : nx + 3 * nla_g + 2 * nla_gamma
-        # ] = self.model.gamma(tk1, qk1, uk1)
-        R[
-            nx + 3 * nla_g + nla_gamma : nx + 3 * nla_g + 2 * nla_gamma
-        ] = self.model.gamma(tk1, qk1, uk1 + u_sk1)
-
-        # stabilization on velocity level
-        # R[nx + 3 * nla_g + 2 * nla_gamma :] = (
-        #     Mk1 @ (ak1 - u_dotk1) - W_gk1 @ kappa_gk1 - W_gammak1 @ kappa_gammak1
-        # )
-        # Note: ak1 takes the role of u_s here!
-        R[nx + 3 * nla_g + 2 * nla_gamma :] = (
-            Mk1 @ ak1 - W_gk1 @ kappa_gk1 - W_gammak1 @ kappa_gammak1
-        )
-
-        # ####################################
-        # # version with relative acceleration
-        # ####################################
-
-        # # kinematic differential equation
-        # g_qk1 = self.model.g_q(tk1, qk1)
-        # R[:nq] = q_dotk1 - self.model.q_dot(tk1, qk1, uk1) - g_qk1.T @ mu_gk1
-
-        # # equations of motion
-        # R[nq:nx] = (
-        #     Mk1 @ (u_dotk1 + ak1)
-        #     - self.model.h(tk1, qk1, uk1)
-        #     - W_gk1 @ la_gk1
-        #     - W_gammak1 @ la_gammak1
-        # )
-
-        # # bilateral constraints on acceleration level
-        # # (corresponds to constraint forces la_gk1, la_gammak1)
-        # R[nx : nx + nla_g] = self.model.g_ddot(tk1, qk1, uk1, u_dotk1 + ak1)
-        # R[nx + nla_g : nx + nla_g + nla_gamma] = self.model.gamma_dot(
-        #     tk1, qk1, uk1, u_dotk1 + ak1
-        # )
-
-        # # bilateral constraints on position level
-        # # (correspsonds to position correction mu_g)
-        # R[nx + nla_g + nla_gamma : nx + 2 * nla_g + nla_gamma] = self.model.g(tk1, qk1)
-
-        # # bilateral constraints on velocity level
-        # # (correspsonds to velocity correction kappa_gk1)
-        # R[nx + 2 * nla_g + nla_gamma : nx + 3 * nla_g + nla_gamma] = self.model.g_dot(
-        #     tk1, qk1, uk1
-        # )
-
-        # # bilateral constraints on velocity level
-        # # (gamma; correspsonds to velocity correction kappa_gammak1)
-        # R[
-        #     nx + 3 * nla_g + nla_gamma : nx + 3 * nla_g + 2 * nla_gamma
-        # ] = self.model.gamma(tk1, qk1, uk1)
-
-        # # stabilization on velocity level
-        # R[nx + 3 * nla_g + 2 * nla_gamma :] = (
-        #     Mk1 @ ak1 - W_gk1 @ kappa_gk1 - W_gammak1 @ kappa_gammak1
-        # )
-
-        yield R
-
-        raise NotImplementedError
-
-    def __R(self, tk1, sk1):
-        return next(self.__R_gen_analytic(tk1, sk1))
-
-    def __J_num(self, tk1, sk1):
-        return csr_matrix(
-            approx_fprime(sk1, lambda x: self.__R(tk1, x), method="2-point")
-        )
-
-    def step(self, tk1, sk1):
-        # initial residual and error
-        R_gen = self.__R_gen(tk1, sk1)
-        R = next(R_gen)
-        error = self.error_function(R)
-        converged = error < self.tol
-        j = 0
-        if not converged:
-            while j < self.max_iter:
-                # jacobian
-                R_x = next(R_gen)
-
-                # Newton update
-                j += 1
-                ds = spsolve(R_x, R, use_umfpack=True)
-                sk1 -= ds
-                R_gen = self.__R_gen(tk1, sk1)
-                R = next(R_gen)
-
-                error = self.error_function(R)
-                converged = error < self.tol
-                if converged:
-                    break
-
-        return converged, j, error, sk1
-
-    def solve(self):
-        # lists storing output variables
-        t = [self.tk]
-        q = [self.qk]
-        # u = [self.uk]
-        u = [self.uk + self.ak]
-        q_dot = [self.q_dotk]
-        u_dot = [self.u_dotk]
-        la_g = [self.la_gk]
-        la_gamma = [self.la_gammak]
-        mu_g = [self.mu_gk]
-        kappa_g = [self.kappa_gk]
-        kappa_gamma = [self.kappa_gammak]
-        a = [self.ak]
-
-        pbar = tqdm(np.arange(self.t0, self.t1, self.dt))
-        for _ in pbar:
-            # perform a sovler step
-            tk1 = self.tk + self.dt
-            sk1 = self.sk.copy()  # This copy is mandatory since we modify sk1
-            # in the step function
-            converged, n_iter, error, sk1 = self.step(tk1, sk1)
-
-            # update progress bar and check convergence
-            pbar.set_description(
-                f"t: {tk1:0.2e}s < {self.t1:0.2e}s; Newton: {n_iter}/{self.max_iter} iterations; error: {error:0.2e}"
-            )
-            if not converged:
-                raise RuntimeError(
-                    f"internal Newton-Raphson method not converged after {n_iter} steps with error: {error:.5e}"
-                )
-
-            # update dependent variables
-            qk1, uk1, q_dotk1, u_dotk1 = self.update(sk1, store=True)
-
-            # modify converged quantities
-            qk1, uk1 = self.model.step_callback(tk1, qk1, uk1)
-
-            # extract Lagrange multipliers
-            (
-                _,
-                _,
-                la_gk1,
-                la_gammak1,
-                mu_gk1,
-                kappa_gk1,
-                kappa_gammak1,
-                ak1,
-            ) = self.unpack(sk1)
-
-            # store soltuion fields
-            t.append(tk1)
-            q.append(qk1)
-            # u.append(uk1)
-            u.append(uk1 + ak1)
-            q_dot.append(q_dotk1)
-            u_dot.append(u_dotk1)
-            la_g.append(la_gk1)
-            la_gamma.append(la_gammak1)
-            mu_g.append(mu_gk1)
-            kappa_g.append(kappa_gk1)
-            kappa_gamma.append(kappa_gammak1)
-            a.append(ak1)
-
-            # update local variables for accepted time step
-            self.tk = tk1
-            self.sk = sk1.copy()
-
-        # write solution
-        return Solution(
-            t=np.array(t),
-            q=np.array(q),
-            u=np.array(u),
-            q_dot=np.array(q_dot),
-            u_dot=np.array(u_dot),
-            la_g=np.array(la_g),
-            la_gamma=np.array(la_gamma),
-            mu_g=np.array(mu_g),
-            kappa_g=np.array(kappa_g),
-            kappa_gamma=np.array(kappa_gamma),
-            a=np.array(a),
-        )
-
-
-##########################################################################
-# Subsequently follow the new implementations for the generalized alpha
-# scheme for constrained mechanical systems in first and second order form
-##########################################################################
-
-
-class GeneralizedAlphaFirstOrderGGLGiuseppe:
-    def __init__(
-        self,
-        model,
-        t1,
-        dt,
-        rho_inf=1,
-        tol=1e-10,
-        max_iter=40,
-        error_function=lambda x: np.max(np.abs(x)),
-        # numerical_jacobian=False,
-        numerical_jacobian=True,
-    ):
-        self.model = model
-
-        #######################################################################
-        # integration time
-        #######################################################################
-        self.t0 = t0 = model.t0
-        self.t1 = (
-            t1 if t1 > t0 else ValueError("t1 must be larger than initial time t0.")
-        )
-        self.dt = dt
-
-        #######################################################################
-        # gen alpha parameter
-        #######################################################################
-        self.rho_inf = rho_inf
-        self.alpha_m = (3.0 * rho_inf - 1.0) / (2.0 * (rho_inf + 1.0))
-        self.alpha_f = rho_inf / (rho_inf + 1.0)
-        self.gamma = 0.5 + self.alpha_f - self.alpha_m
-
-        # self.gamma_prime = dt * self.gamma
-        # self.alpha_prime = (1.0 - self.alpha_m) / (1.0 - self.alpha_f)
-        # self.eta = self.alpha_prime / self.gamma_prime
-
-        #######################################################################
-        # newton settings
-        #######################################################################
-        self.tol = tol
-        self.max_iter = max_iter
-        self.error_function = error_function
-
-        #######################################################################
-        # dimensions
-        #######################################################################
-        self.nq = model.nq
-        self.nu = model.nu
-        self.nla_g = model.nla_g
-        self.nla_gamma = model.nla_gamma
-        self.nx = self.ny = self.nq + self.nu  # dimension of the state space
-        self.ns = (
-            2 * self.nx + 3 * self.nla_g + 2 * self.nla_gamma
-        )  # vector of unknowns
-
-        if numerical_jacobian:
-            self.__R_gen = self.__R_gen_num
-        else:
-            self.__R_gen = self.__R_gen_analytic
-
-        #################
-        # preconditioning
-        #################
-        def consistent_initial_values(t0, q0, u0):
-            """compute physically consistent initial values"""
-
-            # initial velocites
-            q_dot0 = self.model.q_dot(t0, q0, u0)
-
-            # solve for consistent initial accelerations and Lagrange mutlipliers
-            M0 = self.model.M(t0, q0, scipy_matrix=csr_matrix)
-            h0 = self.model.h(t0, q0, u0)
-            W_g0 = self.model.W_g(t0, q0, scipy_matrix=csr_matrix)
-            W_gamma0 = self.model.W_gamma(t0, q0, scipy_matrix=csr_matrix)
-            zeta_g0 = self.model.zeta_g(t0, q0, u0)
-            zeta_gamma0 = self.model.zeta_gamma(t0, q0, u0)
-            # fmt: off
-            A = bmat(
-                [
-                    [        M0, -W_g0, -W_gamma0],
-                    [    W_g0.T,  None,      None],
-                    [W_gamma0.T,  None,      None],
-                ],
-                format="csc",
-            )
-            # fmt: on
-            b = np.concatenate([h0, -zeta_g0, -zeta_gamma0])
-            u_dot_la_g_la_gamma = spsolve(A, b)
-
-            u_dot0 = u_dot_la_g_la_gamma[: self.nu]
-
-            la_g0 = u_dot_la_g_la_gamma[self.nu : self.nu + self.nla_g]
-            la_gamma0 = u_dot_la_g_la_gamma[self.nu + self.nla_g :]
-
-            mu_g0 = np.zeros(self.nla_g)
-            kappa_g0 = np.zeros(self.nla_g)
-            kappa_gamma0 = np.zeros(self.nla_gamma)
-
-            v0 = q_dot0.copy()
-            a0 = u_dot0.copy()
-
-            # TODO: I think we have to solve for initial conditions such that g, g_dot, g_ddot, gamma and gamma_dot are fulfilled. This requries the solution of a nonlinear system corresponding to the residual of the twice stabilized GGL scheme. This might remvoe the oszillations from the beginning!
-
-            return (
-                q_dot0,
-                u_dot0,
-                v0,
-                a0,
-                la_g0,
-                mu_g0,
-                kappa_g0,
-                la_gamma0,
-                kappa_gamma0,
-            )
-
-        # compute consistent initial conditions
-        q0 = model.q0
-        u0 = model.u0
-        (
-            q_dot0,
-            u_dot0,
-            v0,
-            a0,
-            la_g0,
-            mu_g0,
-            kappa_g0,
-            la_gamma0,
-            kappa_gamma0,
-        ) = consistent_initial_values(t0, q0, u0)
-
-        self.tk = t0
-        self.qk = q0
-        self.uk = u0
-        self.q_dotk = q_dot0
-        self.u_dotk = u_dot0
-        self.la_gk = la_g0
-        self.mu_gk = mu_g0
-        self.kappa_gk = kappa_g0
-        self.la_gammak = la_gamma0
-        self.kappa_gammak = kappa_gamma0
-        self.xk = np.concatenate((q0, u0))
-        self.x_dotk = np.concatenate((q_dot0, u_dot0))
-        self.yk = self.xk.copy()  # TODO: Use better values!
-        self.sk = np.concatenate(
-            (q_dot0, u_dot0, v0, a0, la_g0, mu_g0, kappa_g0, la_gamma0, kappa_gamma0)
-        )
-
-        # TODO: Where do we have to satisfy the initial conditions? This has to coincide with the constraint equation evaluation of the scheme!
-        # check if initial conditions satisfy constraints on position, velocity
-        # and acceleration level
-        g0 = model.g(t0, q0)
-        g_dot0 = model.g_dot(t0, q0, u0)  # TODO: Use g_q @ v + g_t
-        g_ddot0 = model.g_ddot(t0, q0, u0, a0)
-        gamma0 = model.gamma(t0, q0, u0)  # TODO: Use gamma_q @ v + ???
-        gamma_dot0 = model.gamma_dot(t0, q0, u0, a0)
-
-        # TODO: These tolerances should be used defined. Maybe all these
-        #       initial computations and checks should be moved to a
-        #       SolverOptions object ore something similar?
-        rtol = 1.0e-10
-        atol = 1.0e-10
-
-        assert np.allclose(
-            g0, np.zeros(self.nla_g), rtol, atol
-        ), "Initial conditions do not fulfill g0!"
-        assert np.allclose(
-            g_dot0, np.zeros(self.nla_g), rtol, atol
-        ), "Initial conditions do not fulfill g_dot0!"
-        assert np.allclose(
-            g_ddot0, np.zeros(self.nla_g), rtol, atol
-        ), "Initial conditions do not fulfill g_ddot0!"
-        assert np.allclose(
-            gamma0, np.zeros(self.nla_gamma)
-        ), "Initial conditions do not fulfill gamma0!"
-        assert np.allclose(
-            gamma_dot0, np.zeros(self.nla_gamma), rtol, atol
-        ), "Initial conditions do not fulfill gamma_dot0!"
-
-    def update(self, sk1, store=False):
-        """Update dependent variables."""
-        nq = self.nq
-        nu = self.nu
-        ny = self.ny
-
-        # constants
-        dt = self.dt
-        gamma = self.gamma
-        alpha_f = self.alpha_f
-        alpha_m = self.alpha_m
-
-        x_dotk1 = sk1[:ny]
-        yk1 = (
-            alpha_f * self.x_dotk + (1.0 - alpha_f) * x_dotk1 - alpha_m * self.yk
-        ) / (1.0 - alpha_m)
-        xk1 = self.xk + dt * ((1.0 - gamma) * self.yk + gamma * yk1)
-
-        if store:
-            self.sk = sk1.copy()
-            self.xk = xk1.copy()
-            self.x_dotk = x_dotk1.copy()
-            self.yk = yk1.copy()
-
-        # extract generaliezd coordinates and velocities
-        qk1 = xk1[:nq]
-        uk1 = xk1[nq : nq + nu]
-        q_dotk1 = x_dotk1[:nq]
-        u_dotk1 = x_dotk1[nq : nq + nu]
-        return qk1, uk1, q_dotk1, u_dotk1
-
-    def pack(self, *args):
-        return np.concatenate([*args])
-
-    def unpack(self, s):
-        nq = self.nq
-        nu = self.nu
-        nx = self.nx
-        nla_g = self.nla_g
-        nla_gamma = self.nla_gamma
-
-        q_dot = s[:nq]
-        u_dot = s[nq:nx]
-        v = s[nx : nx + nq]
-        a = s[nx + nq : 2 * nx]
-        la_g = s[2 * nx : 2 * nx + nla_g]
-        mu_g = s[2 * nx + nla_g : 2 * nx + 2 * nla_g]
-        kappa_g = s[2 * nx + 2 * nla_g : 2 * nx + 3 * nla_g]
-        la_gamma = s[2 * nx + 3 * nla_g : 2 * nx + 3 * nla_g + nla_gamma]
-        kappa_gamma = s[
-            2 * nx + 3 * nla_g + nla_gamma : 2 * nx + 3 * nla_g + 2 * nla_gamma
-        ]
-
-        return q_dot, u_dot, v, a, la_g, mu_g, kappa_g, la_gamma, kappa_gamma
-
-    def __R_gen_num(self, tk1, sk1):
-        yield self.__R(tk1, sk1)
-        yield csr_matrix(self.__J_num(tk1, sk1))
-
-    def __R_gen_analytic(self, tk1, sk1):
-        nq = self.nq
-        nx = self.nx
-        nla_g = self.nla_g
-        nla_gamma = self.nla_gamma
-
-        # extract Lagrange multiplier
-        (
-            _,
-            _,
-            vk1,
-            ak1,
-            la_gk1,
-            mu_gk1,
-            kappa_gk1,
-            la_gammak1,
-            kappa_gammak1,
-        ) = self.unpack(sk1)
-
-        # update dependent variables
-        qk1, uk1, q_dotk1, u_dotk1 = self.update(sk1, store=False)
-
-        # evaluate repeated used quantities
-        Mk1 = self.model.M(tk1, qk1, scipy_matrix=csr_matrix)
-
-        W_gk1 = self.model.W_g(tk1, qk1, scipy_matrix=csr_matrix)
-        W_gammak1 = self.model.W_gamma(tk1, qk1, scipy_matrix=csr_matrix)
-
-        g_qk1 = self.model.g_q(tk1, qk1)
-        gamma_qk1 = self.model.gamma_q(tk1, qk1, vk1)
-        # gamma_qk1 = self.model.gamma_q(tk1, qk1, uk1)
-
-        ###################
-        # evaluate residual
-        ###################
-        R = np.zeros(self.ns)
-
-        # kinematic differential equation
-        R[:nq] = vk1 - self.model.q_dot(tk1, qk1, uk1)
-
-        # equations of motion
-        R[nq:nx] = (
-            Mk1 @ ak1
-            - self.model.h(tk1, qk1, uk1)
-            - W_gk1 @ la_gk1
-            - W_gammak1 @ la_gammak1
-        )
-
-        # stabilized derivatives
-        R[nx : nx + nq] = vk1 - q_dotk1 - g_qk1.T @ mu_gk1
-        R[nx + nq : 2 * nx] = (
-            ak1 - u_dotk1 - W_gk1 @ kappa_gk1 - W_gammak1 @ kappa_gammak1
-        )
-
-        # bilateral constraints
-        R[2 * nx : 2 * nx + nla_g] = self.model.g(tk1, qk1)
-        R[2 * nx + nla_g : 2 * nx + 2 * nla_g] = g_qk1 @ vk1
-        # + self.model.g_dot(
-        #     tk1, qk1, np.zeros(self.nu)
-        # )
-        R[2 * nx + 2 * nla_g : 2 * nx + 3 * nla_g] = self.model.g_ddot(
-            tk1, qk1, uk1, ak1
-        )
-
-        # R[
-        #     2 * nx + 3 * nla_g : 2 * nx + 3 * nla_g + nla_gamma
-        # ] = gamma_qk1 @ vk1
-        # + self.model.gamma(
-        #     tk1, qk1, np.zeros(self.nu)
-        # )  # TODO: affine part
-        # R[
-        #     2 * nx + 3 * nla_g : 2 * nx + 3 * nla_g + nla_gamma
-        # ] = W_gammak1.T @ uk1 #+ self.model.gamma(tk1, qk1, np.zeros(self.nu))
-        R[2 * nx + 3 * nla_g : 2 * nx + 3 * nla_g + nla_gamma] = self.model.gamma(
-            tk1, qk1, uk1
-        )
-        R[
-            2 * nx + 3 * nla_g + nla_gamma : 2 * nx + 3 * nla_g + 2 * nla_gamma
-        ] = self.model.gamma_dot(tk1, qk1, uk1, ak1)
-        # R[2 * nx + 3 * nla_g + nla_gamma: 2 * nx + 3 * nla_g + 2 * nla_gamma] = W_gammak1.T @ ak1 #+ gamma_qk1 @ vk1 + self.model.gamma_dot(tk1, qk1, np.zeros(self.nu), np.zeros(self.nu))
-
-        # R[2 * nx + 3 * nla_g: 2 * nx + 3 * nla_g + nla_gamma] = self.model.gamma(tk1, qk1, uk1)
-        # R[2 * nx + 3 * nla_g + nla_gamma: 2 * nx + 3 * nla_g + 2 * nla_gamma] = self.model.gamma_dot(tk1, qk1, uk1, ak1)
-
-        yield R
-
-        raise NotImplementedError
-
-        ###################
-        # evaluate jacobian
-        ###################
-        eye_nq = eye(self.nq)
-        A = self.model.q_dot_q(tk1, qk1, uk1)
-        Bk1 = self.model.B(tk1, qk1, scipy_matrix=csr_matrix)
-        K = (
-            self.model.Mu_q(tk1, qk1, u_dotk1)
-            - self.model.h_q(tk1, qk1, uk1)
-            - self.model.Wla_g_q(tk1, qk1, la_gk1)
-            - self.model.Wla_gamma_q(tk1, qk1, la_gammak1)
-        )
-        h_uk1 = self.model.h_u(tk1, qk1, uk1)
-        g_qk1 = self.model.g_q(tk1, qk1)
-        gamma_qk1 = self.model.gamma_q(tk1, qk1, uk1)
-
-        # sparse assemble global tangent matrix
-        if self.GGL:
-            g_dot_qk1 = self.model.g_dot_q(tk1, qk1, uk1)
-            C = A + self.model.g_q_T_mu_g(tk1, qk1, mu_gk1)
-            if self.unknowns == "positions":
-                eta = self.eta
-                # fmt: off
-                J = bmat(
-                    [
-                        [eta * eye_nq - C,              -Bk1,   None,       None, -g_qk1.T],
-                        [               K, eta * Mk1 - h_uk1, -W_gk1, -W_gammak1,     None],
-                        [       g_dot_qk1,           W_gk1.T,   None,       None,     None],
-                        [       gamma_qk1,       W_gammak1.T,   None,       None,     None],
-                        [           g_qk1,              None,   None,       None,     None],
-                    ],
-                    format="csr",
-                )
-                # fmt: on
-            elif self.unknowns == "velocities":
-                etap = 1.0 / self.eta
-                # fmt: off
-                J = bmat(
-                    [
-                        [eye_nq - etap * C,        -etap * Bk1,   None,       None, -g_qk1.T],
-                        [         etap * K, Mk1 - etap * h_uk1, -W_gk1, -W_gammak1,     None],
-                        [ etap * g_dot_qk1,     etap * W_gk1.T,   None,       None,     None],
-                        [ etap * gamma_qk1, etap * W_gammak1.T,   None,       None,     None],
-                        [     etap * g_qk1,               None,   None,       None,     None],
-                    ],
-                    format="csr",
-                )
-                # fmt: on
-            elif self.unknowns == "auxiliary":
-                gap = self.gamma_prime
-                alp = self.alpha_prime
-                # fmt: off
-                J = bmat(
-                    [
-                        [alp * eye_nq - gap * C,              -gap * Bk1,   None,       None, -g_qk1.T],
-                        [               gap * K, alp * Mk1 - gap * h_uk1, -W_gk1, -W_gammak1,     None],
-                        [       gap * g_dot_qk1,           gap * W_gk1.T,   None,       None,     None],
-                        [       gap * gamma_qk1,       gap * W_gammak1.T,   None,       None,     None],
-                        [           gap * g_qk1,                    None,   None,       None,     None],
-                    ],
-                    format="csr",
-                )
-                # fmt: on
-        else:
-            if self.unknowns == "positions":
-                eta = self.eta
-                if self.DAE_index == 3:
-                    # fmt: off
-                    J = bmat(
-                        [
-                            [eta * eye_nq - A,              -Bk1,   None,       None],
-                            [               K, eta * Mk1 - h_uk1, -W_gk1, -W_gammak1],
-                            [           g_qk1,              None,   None,       None],
-                            [       gamma_qk1,       W_gammak1.T,   None,       None],
-                        ],
-                        format="csr",
-                    )
-                    # fmt: on
-                elif self.DAE_index == 2:
-                    raise NotImplementedError
-                elif self.DAE_index == 1:
-                    raise NotImplementedError
-            elif self.unknowns == "velocities":
-                etap = 1.0 / self.eta
-                if self.DAE_index == 3:
-                    # fmt: off
-                    J = bmat(
-                        [
-                            [eye_nq - etap * A,        -etap * Bk1,   None,       None],
-                            [         etap * K, Mk1 - etap * h_uk1, -W_gk1, -W_gammak1],
-                            [     etap * g_qk1,               None,   None,       None],
-                            [ etap * gamma_qk1, etap * W_gammak1.T,   None,       None],
-                        ],
-                        format="csr",
-                    )
-                    # fmt: on
-                else:
-                    raise NotImplementedError
-            elif self.unknowns == "auxiliary":
-                gap = self.gamma_prime
-                alp = self.alpha_prime
-                if self.DAE_index == 3:
-                    # fmt: off
-                    J = bmat(
-                        [
-                            [alp * eye_nq - gap * A,              -gap * Bk1,   None,       None],
-                            [               gap * K, alp * Mk1 - gap * h_uk1, -W_gk1, -W_gammak1],
-                            [           gap * g_qk1,                    None,   None,       None],
-                            [       gap * gamma_qk1,       gap * W_gammak1.T,   None,       None],
-                        ],
-                        format="csr",
-                    )
-                    # fmt: on
-                else:
-                    raise NotImplementedError
-
-        # # TODO: Keep this for debugging!
-        # J_num = self.__J_num(tk1, sk1)
-        # diff = (J - J_num).toarray()
-        # error = np.linalg.norm(diff)
-        # print(f"error J: {error}")
-
-        yield J
-
-    def __R(self, tk1, sk1):
-        return next(self.__R_gen_analytic(tk1, sk1))
-
-    def __J_num(self, tk1, sk1):
-        return csr_matrix(
-            approx_fprime(sk1, lambda x: self.__R(tk1, x), method="2-point")
-        )
-
-    def step(self, tk1, sk1):
-        # initial residual and error
-        R_gen = self.__R_gen(tk1, sk1)
-        R = next(R_gen)
-        error = self.error_function(R)
-        converged = error < self.tol
-        j = 0
-        if not converged:
-            while j < self.max_iter:
-                # jacobian
-                J = next(R_gen)
-
-                # Newton update
-                j += 1
-                ds = spsolve(J, R, use_umfpack=True)
-                sk1 -= ds
-
-                R_gen = self.__R_gen(tk1, sk1)
-                R = next(R_gen)
-
-                error = self.error_function(R)
-                converged = error < self.tol
-                if converged:
-                    break
-
-        return converged, j, error, sk1
-
-    def solve(self):
-        # lists storing output variables
-        t = [self.tk]
-        q = [self.qk]
-        u = [self.uk]
-        q_dot = [self.q_dotk]
-        u_dot = [self.u_dotk]
-        la_g = [self.la_gk]
-        la_gamma = [self.la_gammak]
-
-        # TODO:
-        # v =
-        # a =
-        # mu_g = [self.mu_gk]
-        # kappa_g = [self.kappa_gk]
-        # kappa_gamma = [self.kappa_gammak]
-
-        pbar = tqdm(np.arange(self.t0, self.t1, self.dt))
-        for _ in pbar:
-            # perform a sovler step
-            tk1 = self.tk + self.dt
-            sk1 = self.sk.copy()  # This copy is mandatory since we modify sk1
-            # in the step function
-            converged, n_iter, error, sk1 = self.step(tk1, sk1)
-
-            # update progress bar and check convergence
-            pbar.set_description(
-                f"t: {tk1:0.2e}s < {self.t1:0.2e}s; Newton: {n_iter}/{self.max_iter} iterations; error: {error:0.2e}"
-            )
-            if not converged:
-                raise RuntimeError(
-                    f"internal Newton-Raphson method not converged after {n_iter} steps with error: {error:.5e}"
-                )
-
-            # extract Lagrange multipliers
-            (
-                _,
-                _,
-                vk1,
-                ak1,
-                la_gk1,
-                mu_gk1,
-                kappa_gk1,
-                la_gammak1,
-                kappa_gammak1,
-            ) = self.unpack(sk1)
-
-            # update dependent variables
-            qk1, uk1, q_dotk1, u_dotk1 = self.update(sk1, store=True)
-
-            # modify converged quantities
-            qk1, uk1 = self.model.step_callback(tk1, qk1, uk1)
-
-            # store soltuion fields
-            t.append(tk1)
-            q.append(qk1)
-            u.append(uk1)
-            # q_dot.append(q_dotk1)
-            # u_dot.append(u_dotk1)
-            q_dot.append(vk1)
-            u_dot.append(ak1)
-            la_g.append(la_gk1)
-            la_gamma.append(la_gammak1)
-            # if self.GGL == 1:
-            #     mu_g.append(mu_gk1)
-
-            # update local variables for accepted time step
-            self.tk = tk1
-            self.sk = sk1.copy()
-
-        # write solution
-        return Solution(
-            t=np.array(t),
-            q=np.array(q),
-            u=np.array(u),
-            q_dot=np.array(q_dot),
-            u_dot=np.array(u_dot),
-            la_g=np.array(la_g),
-            la_gamma=np.array(la_gamma),
-            # mu_g=np.array(mu_g),
-        )
-=======
-from cardillo.solver import Solution, consistent_initial_conditions
->>>>>>> e33d1bb2
-
-
-class GeneralizedAlphaFirstOrder:
-    """Generalized alpha solver for first order ODE's."""
-
-    def __init__(
-        self,
-        model,
-        t1,
-        dt,
-        rho_inf=0.9,
-        tol=1e-8,
-        max_iter=40,
-        error_function=lambda x: np.max(np.abs(x)),
-        # numerical_jacobian=False,
-        numerical_jacobian=True,
-        # DAE_index=3,
-        DAE_index=2,
-        # preconditioning=True,
-        preconditioning=False,
-        # unknowns="positions",
-        unknowns="velocities",
-        # unknowns="auxiliary",
-        # GGL=False,
-        # # GGL=True,
-        GGL=0,
-    ):
-        self.model = model
-        assert DAE_index >= 1 and DAE_index <= 3, "DAE_index hast to be in [1, 3]!"
-        self.DAE_index = DAE_index
-        self.unknowns = unknowns
-        assert unknowns in [
-            "positions",
-            "velocities",
-            "auxiliary",
-        ], f'wrong set of unknowns "{unknowns}" chosen!'
-        self.GGL = GGL
-        assert GGL in [0, 1, 2], f"GGL has to be in [0, 1, 2]!"
-
-        #######################################################################
-        # integration time
-        #######################################################################
-        self.t0 = t0 = model.t0
-        self.t1 = (
-            t1 if t1 > t0 else ValueError("t1 must be larger than initial time t0.")
-        )
-        self.dt = dt
-
-        #######################################################################
-        # gen alpha parameter
-        #######################################################################
-        self.rho_inf = rho_inf
-        self.alpha_m = (3.0 * rho_inf - 1.0) / (2.0 * (rho_inf + 1.0))
-        self.alpha_f = rho_inf / (rho_inf + 1.0)
-        self.gamma = 0.5 + self.alpha_f - self.alpha_m
-
-        self.gamma_prime = dt * self.gamma
-        self.alpha_prime = (1.0 - self.alpha_m) / (1.0 - self.alpha_f)
-        self.eta = self.alpha_prime / self.gamma_prime
-
-        #######################################################################
-        # newton settings
-        #######################################################################
-        self.tol = tol
-        self.max_iter = max_iter
-        self.error_function = error_function
-
-        #######################################################################
-        # dimensions
-        #######################################################################
-        self.nq = model.nq
-        self.nu = model.nu
-        self.nla_g = model.nla_g
-        self.nla_gamma = model.nla_gamma
-        self.nx = self.ny = self.nq + self.nu  # dimension of the state space
-        self.ns = self.nx + self.nla_g + self.nla_gamma  # vector of unknowns
-        if self.GGL == 1:
-            self.ns += self.nla_g
-        if self.GGL == 2:
-            self.ns += 2 * self.nla_g
-            self.ns += self.nla_gamma
-            self.ns += self.nu
-
-        if numerical_jacobian:
-            self.__R_gen = self.__R_gen_num
-        else:
-            self.__R_gen = self.__R_gen_analytic
-
-        #################
-        # preconditioning
-        #################
-        self.preconditioning = preconditioning
-        if preconditioning:
-            # raise RuntimeError("This is not working as expected!")
-
-            # TODO: Scaling of second equation by h and solving for h u_dot
-            # comes from the fact that we know that u_dot are accelerations,
-            # so for having consisten units this equations has to be scaled.
-            # This might not be correct in the sense of a preconditioner.
-            # fmt: off
-            if unknowns == "positions":
-                eta = self.eta
-                self.D_L = block_diag([
-                    eye(self.nq) * eta,
-                    eye(self.nu) * eta,
-                    eye(self.nla_g),
-                    eye(self.nla_gamma),
-                ], format="csr")
-                self.D_R = block_diag([
-                    eye(self.nq),
-                    eye(self.nu),
-                    eye(self.nla_g) / eta,
-                    eye(self.nla_gamma) / eta,
-                ], format="csr")
-                # self.D_L = bmat([[eye(self.nq) * eta,               None,            None,                 None],
-                #                  [              None, eye(self.nu) * eta,            None,                 None],
-                #                  [              None,               None, eye(self.nla_g),                 None],
-                #                  [              None,               None,            None, eye(self.nla_gamma)]])
-                # self.D_R = bmat([[eye(self.nq),         None,                  None,                     None],
-                #                  [        None, eye(self.nu),                  None,                     None],
-                #                  [        None,         None,  eye(self.nla_g) / dt,                     None],
-                #                  [        None,         None,                  None, eye(self.nla_gamma) / dt]])
-            else:
-                raise NotImplementedError
-            # fmt: on
-
-        def initial_values(t0, q0, u0):
-            # initial velocites
-            q_dot0 = self.model.q_dot(t0, q0, u0)
-
-            # solve for consistent initial accelerations and Lagrange mutlipliers
-            M0 = self.model.M(t0, q0, scipy_matrix=csr_matrix)
-            h0 = self.model.h(t0, q0, u0)
-            W_g0 = self.model.W_g(t0, q0, scipy_matrix=csr_matrix)
-            W_gamma0 = self.model.W_gamma(t0, q0, scipy_matrix=csr_matrix)
-            zeta_g0 = self.model.zeta_g(t0, q0, u0)
-            zeta_gamma0 = self.model.zeta_gamma(t0, q0, u0)
-            A = bmat(
-                [
-                    [M0, -W_g0, -W_gamma0],
-                    [W_g0.T, None, None],
-                    [W_gamma0.T, None, None],
-                ],
-                format="csc",
-            )
-            b = np.concatenate([h0, -zeta_g0, -zeta_gamma0])
-            u_dot_la_g_la_gamma = spsolve(A, b)
-            u_dot0 = u_dot_la_g_la_gamma[: self.nu]
-            la_g0 = u_dot_la_g_la_gamma[self.nu : self.nu + self.nla_g]
-            la_gamma0 = u_dot_la_g_la_gamma[self.nu + self.nla_g :]
-
-            x0 = np.concatenate((q0, u0))
-            x_dot0 = np.concatenate((q_dot0, u_dot0))
-            y0 = x_dot0.copy()  # TODO: Use perturbed values found in Arnold2015
-            if self.unknowns == "positions":
-                raise NotImplementedError
-                if self.GGL:
-                    mu_g0 = np.zeros(self.nla_g)
-                    s0 = self.pack(x0, la_g0, la_gamma0, mu_g0)
-                else:
-                    s0 = self.pack(x0, la_g0, la_gamma0)
-            elif self.unknowns == "velocities":
-                if self.GGL == 1:
-                    mu_g0 = np.zeros(self.nla_g)
-                    s0 = self.pack(x_dot0, la_g0, la_gamma0, mu_g0)
-                elif self.GGL == 2:
-                    mu_g0 = np.zeros(self.nla_g, dtype=float)
-                    kappa_g0 = np.zeros(self.nla_g, dtype=float)
-                    kappa_gamma0 = np.zeros(self.nla_gamma, dtype=float)
-                    U0 = np.zeros(self.nu, dtype=float)
-                    s0 = self.pack(
-                        x_dot0, la_g0, la_gamma0, mu_g0, kappa_g0, kappa_gamma0, U0
-                    )
-                else:
-                    s0 = self.pack(x_dot0, la_g0, la_gamma0)
-            elif self.unknowns == "auxiliary":
-                raise NotImplementedError
-                if self.GGL:
-                    mu_g0 = np.zeros(self.nla_g)
-                    s0 = self.pack(y0, la_g0, la_gamma0, mu_g0)
-                else:
-                    s0 = self.pack(y0, la_g0, la_gamma0)
-            else:
-                raise RuntimeError("Wrong set of unknowns chosen!")
-
-            self.tk = t0
-            self.qk = q0
-            self.uk = u0
-            self.q_dotk = q_dot0
-            self.u_dotk = u_dot0
-            self.la_gk = la_g0
-            self.la_gammak = la_gamma0
-            if self.GGL == 1:
-                self.mu_gk = mu_g0
-            elif self.GGL == 2:
-                # self.ak = a0
-                self.mu_gk = mu_g0
-                self.kappa_gk = kappa_g0
-                self.kappa_gk = kappa_gamma0
-
-            self.xk = x0
-            self.x_dotk = x_dot0
-            self.yk = y0
-            self.sk = s0
-
-        def consistent_initial_values(t0, q0, u0):
-            """compute physically consistent initial values"""
-
-            # initial velocites
-            q_dot0 = self.model.q_dot(t0, q0, u0)
-
-            # solve for consistent initial accelerations and Lagrange mutlipliers
-            M0 = self.model.M(t0, q0, scipy_matrix=csr_matrix)
-            h0 = self.model.h(t0, q0, u0)
-            W_g0 = self.model.W_g(t0, q0, scipy_matrix=csr_matrix)
-            W_gamma0 = self.model.W_gamma(t0, q0, scipy_matrix=csr_matrix)
-            zeta_g0 = self.model.zeta_g(t0, q0, u0)
-            zeta_gamma0 = self.model.zeta_gamma(t0, q0, u0)
-            # fmt: off
-            A = bmat(
-                [
-                    [        M0, -W_g0, -W_gamma0],
-                    [    W_g0.T,  None,      None],
-                    [W_gamma0.T,  None,      None],
-                ],
-                format="csc",
-            )
-            # fmt: on
-            b = np.concatenate([h0, -zeta_g0, -zeta_gamma0])
-            u_dot_la_g_la_gamma = spsolve(A, b)
-            u_dot0 = u_dot_la_g_la_gamma[: self.nu]
-            la_g0 = u_dot_la_g_la_gamma[self.nu : self.nu + self.nla_g]
-            la_gamma0 = u_dot_la_g_la_gamma[self.nu + self.nla_g :]
-
-            return q_dot0, u_dot0, la_g0, la_gamma0
-
-        def initial_values_Martin(t0, q0, u0):
-            ##############################################
-            # compute physically consistent initial values
-            ##############################################
-            q_dot0, u_dot0, la_g0, la_gamma0 = consistent_initial_values(t0, q0, u0)
-            x0 = np.concatenate((q0, u0))
-            x_dot0 = np.concatenate((q_dot0, u_dot0))
-
-            ##################################
-            # compute perturbed initial values
-            ##################################
-            s = 1.0e-1  # Arnold2016 p. 150 last paragraph
-            Delta_alpha = self.alpha_m - self.alpha_f  # Arnold2016 (41)
-
-            t0_plus = t0 + s * dt
-            u0_plus = u0 + s * dt * u_dot0
-            # q0_plus = q0 + s * dt * q_dot0
-            q0_plus = q0 + s * dt * self.model.q_dot(t0, q0, u0)
-            # q0_plus = q0 + s * dt * self.model.q_dot(t0, q0, u0_plus)
-            # q0_plus = q0 + s * dt * self.model.q_dot(t0, q0, u0) + 0.5 * s**2 * dt**2 * self.model.q_ddot(t0, q0, u0, u_dot0)
-            # q0_plus = q0 + s * dt * self.model.q_dot(
-            #     t0, q0, u0_plus + s**2 * dt**2 * u_dot0 / 2
-            # )
-            (
-                q_dot0_plus,
-                u_dot0_plus,
-                la_g0_plus,
-                la_gamma0_plus,
-            ) = consistent_initial_values(t0_plus, q0_plus, u0_plus)
-            q_dot0_plus, u_dot0_plus, _, _ = consistent_initial_values(
-                t0_plus, q0, u0_plus
-            )
-            y0_plus = np.concatenate((q_dot0_plus, u_dot0_plus))
-
-            t0_minus = t0 - s * dt
-            u0_minus = u0 - s * dt * u_dot0
-            # q0_minus = q0 - s * dt * q_dot0
-            q0_minus = q0 - s * dt * self.model.q_dot(t0, q0, u0)
-            # q0_minus = q0 - s * dt * self.model.q_dot(t0, q0, u0_minus)
-            # q0_minus = q0 - s * dt * self.model.q_dot(t0, q0, u0) - 0.5 * s**2 * dt**2 * self.model.q_ddot(t0, q0, u0, u_dot0)
-            # q0_minus = q0 + self.model.q_dot(t0, q0, u0_minus - s**2 * dt**2 * u_dot0 / 2)
-            (
-                q_dot0_minus,
-                u_dot0_minus,
-                la_g0_minus,
-                la_gamma0_minus,
-            ) = consistent_initial_values(t0_minus, q0_minus, u0_minus)
-            (
-                q_dot0_minus,
-                u_dot0_minus,
-                la_g0_minus,
-                la_gamma0_minus,
-            ) = consistent_initial_values(t0_minus, q0, u0_minus)
-            y0_minus = np.concatenate((q_dot0_minus, u_dot0_minus))
-
-            y0 = x_dot0 + Delta_alpha * dt * (y0_plus - y0_minus) / (2.0 * s * dt)
-
-            if self.unknowns == "positions":
-                raise NotImplementedError
-                if self.GGL:
-                    mu_g0 = np.zeros(self.nla_g)
-                    s0 = self.pack(x0, la_g0, la_gamma0, mu_g0)
-                else:
-                    s0 = self.pack(x0, la_g0, la_gamma0)
-            elif self.unknowns == "velocities":
-                if self.GGL == 1:
-                    mu_g0 = np.zeros(self.nla_g)
-                    s0 = self.pack(x_dot0, la_g0, la_gamma0, mu_g0)
-                elif self.GGL == 2:
-                    mu_g0 = np.zeros(self.nla_g)
-                    kappa_g0 = np.zeros(self.nla_g)
-                    kappa_gamma0 = np.zeros(self.nla_gamma)
-                    U0 = np.zeros(self.nu)
-                    s0 = self.pack(
-                        x_dot0, la_g0, la_gamma0, mu_g0, kappa_g0, kappa_gamma0, U0
-                    )
-                else:
-                    s0 = self.pack(x_dot0, la_g0, la_gamma0)
-            elif self.unknowns == "auxiliary":
-                raise NotImplementedError
-                if self.GGL:
-                    mu_g0 = np.zeros(self.nla_g)
-                    s0 = self.pack(y0, la_g0, la_gamma0, mu_g0)
-                else:
-                    s0 = self.pack(y0, la_g0, la_gamma0)
-            else:
-                raise RuntimeError("Wrong set of unknowns chosen!")
-
-            self.tk = t0
-            self.qk = q0
-            self.uk = u0
-            self.q_dotk = q_dot0
-            self.u_dotk = u_dot0
-            self.la_gk = la_g0
-            self.la_gammak = la_gamma0
-            if self.GGL:
-                self.mu_gk = mu_g0
-            self.xk = x0
-            self.x_dotk = x_dot0
-            self.yk = y0
-            self.sk = s0
-
-        # compute consistent initial conditions
-        initial_values(t0, model.q0, model.u0)
-        # initial_values_Martin(t0, model.q0, model.u0)
-
-        # check if initial conditions satisfy constraints on position, velocity
-        # and acceleration level
-        g0 = model.g(self.tk, self.qk)
-        g_dot0 = model.g_dot(self.tk, self.qk, self.uk)
-        g_ddot0 = model.g_ddot(self.tk, self.qk, self.uk, self.u_dotk)
-        gamma0 = model.gamma(self.tk, self.qk, self.uk)
-        gamma_dot0 = model.gamma_dot(self.tk, self.qk, self.uk, self.u_dotk)
-
-        # TODO: These tolerances should be used defined. Maybe all these
-        #       initial computations and checks should be moved to a
-        #       SolverOptions object ore something similar?
-        rtol = 1.0e-10
-        atol = 1.0e-10
-
-        assert np.allclose(
-            g0, np.zeros(self.nla_g), rtol, atol
-        ), "Initial conditions do not fulfill g0!"
-        assert np.allclose(
-            g_dot0, np.zeros(self.nla_g), rtol, atol
-        ), "Initial conditions do not fulfill g_dot0!"
-        assert np.allclose(
-            g_ddot0, np.zeros(self.nla_g), rtol, atol
-        ), "Initial conditions do not fulfill g_ddot0!"
-        assert np.allclose(
-            gamma0, np.zeros(self.nla_gamma)
-        ), "Initial conditions do not fulfill gamma0!"
-        assert np.allclose(
-            gamma_dot0, np.zeros(self.nla_gamma), rtol, atol
-        ), "Initial conditions do not fulfill gamma_dot0!"
-
-    def update(self, sk1, store=False):
-        """Update dependent variables."""
-        nq = self.nq
-        nu = self.nu
-        ny = self.ny
-
-        # constants
-        dt = self.dt
-        gamma = self.gamma
-        alpha_f = self.alpha_f
-        alpha_m = self.alpha_m
-
-        if self.unknowns == "positions":
-            xk1 = sk1[:ny]
-            yk1 = (xk1 - self.xk) / (dt * gamma) - ((1.0 - gamma) / gamma) * self.yk
-            x_dotk1 = (
-                alpha_m * self.yk + (1.0 - alpha_m) * yk1 - alpha_f * self.x_dotk
-            ) / (1.0 - alpha_f)
-        elif self.unknowns == "velocities":
-            x_dotk1 = sk1[:ny]
-            yk1 = (
-                alpha_f * self.x_dotk + (1.0 - alpha_f) * x_dotk1 - alpha_m * self.yk
-            ) / (1.0 - alpha_m)
-            xk1 = self.xk + dt * ((1.0 - gamma) * self.yk + gamma * yk1)
-        elif self.unknowns == "auxiliary":
-            yk1 = sk1[:ny]
-            xk1 = self.xk + dt * ((1.0 - gamma) * self.yk + gamma * yk1)
-            x_dotk1 = (
-                alpha_m * self.yk + (1.0 - alpha_m) * yk1 - alpha_f * self.x_dotk
-            ) / (1.0 - alpha_f)
-
-        if store:
-            self.sk = sk1.copy()
-            self.xk = xk1.copy()
-            self.x_dotk = x_dotk1.copy()
-            self.yk = yk1.copy()
-
-        # extract generaliezd coordinates and velocities
-        qk1 = xk1[:nq]
-        uk1 = xk1[nq : nq + nu]
-        q_dotk1 = x_dotk1[:nq]
-        u_dotk1 = x_dotk1[nq : nq + nu]
-        return qk1, uk1, q_dotk1, u_dotk1
-
-    def pack(self, *args):
-        return np.concatenate([*args])
-
-    def unpack(self, s):
-        nq = self.nq
-        nu = self.nu
-        nx = self.nx
-        nla_g = self.nla_g
-        nla_gamma = self.nla_gamma
-
-        if self.GGL == 1:
-            q = s[:nq]
-            u = s[nq:nx]
-            la_g = s[nx : nq + nu + nla_g]
-            la_gamma = s[nx + nla_g : nx + nla_g + nla_gamma]
-            mu_g = s[nx + nla_g + nla_gamma :]
-            return q, u, la_g, la_gamma, mu_g
-        elif self.GGL == 2:
-            q = s[:nq]
-            u = s[nq:nx]
-            la_g = s[nx : nx + nla_g]
-            la_gamma = s[nx + nla_g : nx + nla_g + nla_gamma]
-            mu_g = s[nx + nla_g + nla_gamma : nx + 2 * nla_g + nla_gamma]
-            kappa_g = s[nx + 2 * nla_g + nla_gamma : nx + 3 * nla_g + nla_gamma]
-            kappa_gamma = s[nx + 3 * nla_g + nla_gamma : nx + 3 * nla_g + 2 * nla_gamma]
-            U = s[nx + 3 * nla_g + 2 * nla_gamma :]
-            return q, u, la_g, la_gamma, mu_g, kappa_g, kappa_gamma, U
-        else:
-            q = s[:nq]
-            u = s[nq:nx]
-            la_g = s[nx : nx + nla_g]
-            la_gamma = s[nx + nla_g :]
-            return q, u, la_g, la_gamma
-
-    def __R_gen_num(self, tk1, sk1):
-        yield self.__R(tk1, sk1)
-        yield csr_matrix(self.__J_num(tk1, sk1))
-
-    def __R_gen_analytic(self, tk1, sk1):
-        nq = self.nq
-        nu = self.nu
-        nx = self.nx
-        nla_g = self.nla_g
-        nla_gamma = self.nla_gamma
-
-        # extract Lagrange multiplier
-        if self.GGL == 1:
-            _, _, la_gk1, la_gammak1, mu_gk1 = self.unpack(sk1)
-        elif self.GGL == 2:
-            (
-                _,
-                _,
-                la_gk1,
-                la_gammak1,
-                mu_gk1,
-                kappa_gk1,
-                kappa_gammak1,
-                Uk1,
-            ) = self.unpack(sk1)
-        else:
-            _, _, la_gk1, la_gammak1 = self.unpack(sk1)
-
-        # update dependent variables
-        qk1, uk1, q_dotk1, u_dotk1 = self.update(sk1, store=False)
-
-        # evaluate repeated used quantities
-        Mk1 = self.model.M(tk1, qk1, scipy_matrix=csr_matrix)
-        W_gk1 = self.model.W_g(tk1, qk1, scipy_matrix=csr_matrix)
-        W_gammak1 = self.model.W_gamma(tk1, qk1, scipy_matrix=csr_matrix)
-
-        if self.GGL == 2:
-            uk1 += Uk1
-
-        ###################
-        # evaluate residual
-        ###################
-        R = np.zeros(self.ns)
-
-        # kinematic differential equation
-        # TODO: Use Bk1
-        R[:nq] = q_dotk1 - self.model.q_dot(tk1, qk1, uk1)
-        if self.GGL >= 1:
-            g_qk1 = self.model.g_q(tk1, qk1)
-            R[:nq] -= g_qk1.T @ mu_gk1
-
-        # equations of motion
-        R[nq:nx] = (
-            Mk1 @ u_dotk1
-            - self.model.h(tk1, qk1, uk1)
-            - W_gk1 @ la_gk1
-            - W_gammak1 @ la_gammak1
-        )
-
-        # bilateral constraints
-        if self.GGL == 0:
-            if self.DAE_index == 3:
-                R[nx : nx + nla_g] = self.model.g(tk1, qk1)
-                R[nx + nla_g :] = self.model.gamma(tk1, qk1, uk1)
-            elif self.DAE_index == 2:
-                R[nx : nx + nla_g] = self.model.g_dot(tk1, qk1, uk1)
-                R[nx + nla_g :] = self.model.gamma(tk1, qk1, uk1)
-            elif self.DAE_index == 1:
-                R[nx : nx + nla_g] = self.model.g_ddot(tk1, qk1, uk1, u_dotk1)
-                R[nx + nla_g :] = self.model.gamma_dot(tk1, qk1, uk1, u_dotk1)
-        if self.GGL == 1:
-            R[nx : nx + nla_g] = self.model.g_dot(tk1, qk1, uk1)
-            R[nx + nla_g : nx + nla_g + nla_gamma] = self.model.gamma(tk1, qk1, uk1)
-            R[nx + nla_g + nla_gamma : nx + 2 * nla_g + nla_gamma] = self.model.g(
-                tk1, qk1
-            )
-        if self.GGL == 2:
-            R[nx : nx + nla_g] = self.model.g(tk1, qk1)
-            R[nx + nla_g : nx + nla_g + nla_gamma] = self.model.gamma(tk1, qk1, uk1)
-            R[nx + nla_g + nla_gamma : nx + 2 * nla_g + nla_gamma] = self.model.g_dot(
-                tk1, qk1, uk1
-            )
-            R[
-                nx + 2 * nla_g + nla_gamma : nx + 3 * nla_g + nla_gamma
-            ] = self.model.g_ddot(tk1, qk1, uk1, u_dotk1)
-            R[
-                nx + 3 * nla_g + nla_gamma : nx + 3 * nla_g + 2 * nla_gamma
-            ] = self.model.gamma_dot(tk1, qk1, uk1, u_dotk1)
-            R[nx + 3 * nla_g + 2 * nla_gamma : nx + 3 * nla_g + 2 * nla_gamma + nu] = (
-                Uk1 - W_gk1 @ kappa_gk1 + W_gammak1 @ kappa_gammak1
-            )
-
-        yield R
-
-        raise NotImplementedError
-
-        ###################
-        # evaluate jacobian
-        ###################
-        eye_nq = eye(self.nq)
-        A = self.model.q_dot_q(tk1, qk1, uk1)
-        Bk1 = self.model.B(tk1, qk1, scipy_matrix=csr_matrix)
-        K = (
-            self.model.Mu_q(tk1, qk1, u_dotk1)
-            - self.model.h_q(tk1, qk1, uk1)
-            - self.model.Wla_g_q(tk1, qk1, la_gk1)
-            - self.model.Wla_gamma_q(tk1, qk1, la_gammak1)
-        )
-        h_uk1 = self.model.h_u(tk1, qk1, uk1)
-        g_qk1 = self.model.g_q(tk1, qk1)
-        gamma_qk1 = self.model.gamma_q(tk1, qk1, uk1)
-
-        # sparse assemble global tangent matrix
-        if self.GGL:
-            g_dot_qk1 = self.model.g_dot_q(tk1, qk1, uk1)
-            C = A + self.model.g_q_T_mu_g(tk1, qk1, mu_gk1)
-            if self.unknowns == "positions":
-                eta = self.eta
-                # fmt: off
-                J = bmat(
-                    [
-                        [eta * eye_nq - C,              -Bk1,   None,       None, -g_qk1.T],
-                        [               K, eta * Mk1 - h_uk1, -W_gk1, -W_gammak1,     None],
-                        [       g_dot_qk1,           W_gk1.T,   None,       None,     None],
-                        [       gamma_qk1,       W_gammak1.T,   None,       None,     None],
-                        [           g_qk1,              None,   None,       None,     None],
-                    ],
-                    format="csr",
-                )
-                # fmt: on
-            elif self.unknowns == "velocities":
-                etap = 1.0 / self.eta
-                # fmt: off
-                J = bmat(
-                    [
-                        [eye_nq - etap * C,        -etap * Bk1,   None,       None, -g_qk1.T],
-                        [         etap * K, Mk1 - etap * h_uk1, -W_gk1, -W_gammak1,     None],
-                        [ etap * g_dot_qk1,     etap * W_gk1.T,   None,       None,     None],
-                        [ etap * gamma_qk1, etap * W_gammak1.T,   None,       None,     None],
-                        [     etap * g_qk1,               None,   None,       None,     None],
-                    ],
-                    format="csr",
-                )
-                # fmt: on
-            elif self.unknowns == "auxiliary":
-                gap = self.gamma_prime
-                alp = self.alpha_prime
-                # fmt: off
-                J = bmat(
-                    [
-                        [alp * eye_nq - gap * C,              -gap * Bk1,   None,       None, -g_qk1.T],
-                        [               gap * K, alp * Mk1 - gap * h_uk1, -W_gk1, -W_gammak1,     None],
-                        [       gap * g_dot_qk1,           gap * W_gk1.T,   None,       None,     None],
-                        [       gap * gamma_qk1,       gap * W_gammak1.T,   None,       None,     None],
-                        [           gap * g_qk1,                    None,   None,       None,     None],
-                    ],
-                    format="csr",
-                )
-                # fmt: on
-        else:
-            if self.unknowns == "positions":
-                eta = self.eta
-                if self.DAE_index == 3:
-                    # fmt: off
-                    J = bmat(
-                        [
-                            [eta * eye_nq - A,              -Bk1,   None,       None],
-                            [               K, eta * Mk1 - h_uk1, -W_gk1, -W_gammak1],
-                            [           g_qk1,              None,   None,       None],
-                            [       gamma_qk1,       W_gammak1.T,   None,       None],
-                        ],
-                        format="csr",
-                    )
-                    # fmt: on
-                elif self.DAE_index == 2:
-                    raise NotImplementedError
-                elif self.DAE_index == 1:
-                    raise NotImplementedError
-            elif self.unknowns == "velocities":
-                etap = 1.0 / self.eta
-                if self.DAE_index == 3:
-                    # fmt: off
-                    J = bmat(
-                        [
-                            [eye_nq - etap * A,        -etap * Bk1,   None,       None],
-                            [         etap * K, Mk1 - etap * h_uk1, -W_gk1, -W_gammak1],
-                            [     etap * g_qk1,               None,   None,       None],
-                            [ etap * gamma_qk1, etap * W_gammak1.T,   None,       None],
-                        ],
-                        format="csr",
-                    )
-                    # fmt: on
-                else:
-                    raise NotImplementedError
-            elif self.unknowns == "auxiliary":
-                gap = self.gamma_prime
-                alp = self.alpha_prime
-                if self.DAE_index == 3:
-                    # fmt: off
-                    J = bmat(
-                        [
-                            [alp * eye_nq - gap * A,              -gap * Bk1,   None,       None],
-                            [               gap * K, alp * Mk1 - gap * h_uk1, -W_gk1, -W_gammak1],
-                            [           gap * g_qk1,                    None,   None,       None],
-                            [       gap * gamma_qk1,       gap * W_gammak1.T,   None,       None],
-                        ],
-                        format="csr",
-                    )
-                    # fmt: on
-                else:
-                    raise NotImplementedError
-
-        # # TODO: Keep this for debugging!
-        # J_num = self.__J_num(tk1, sk1)
-        # diff = (J - J_num).toarray()
-        # error = np.linalg.norm(diff)
-        # print(f"error J: {error}")
-
-        yield J
-
-    def __R(self, tk1, sk1):
-        return next(self.__R_gen_analytic(tk1, sk1))
-
-    def __J_num(self, tk1, sk1):
-        return csr_matrix(
-            approx_fprime(sk1, lambda x: self.__R(tk1, x), method="2-point")
-        )
-
-    def step(self, tk1, sk1):
-        # initial residual and error
-        R_gen = self.__R_gen(tk1, sk1)
-        R = next(R_gen)
-        error = self.error_function(R)
-        converged = error < self.tol
-        j = 0
-        if not converged:
-            while j < self.max_iter:
-                # jacobian
                 J = next(R_gen)
 
                 # Newton update
