import numpy as np
from scipy.sparse import csc_array, csr_array, eye, bmat
from scipy.sparse.linalg import splu
from tqdm import tqdm
import warnings
import matplotlib.pyplot as plt

<<<<<<< HEAD
from cardillo.math import fsolve, approx_fprime, prox_r, prox_R0_nm, prox_sphere
from cardillo.solver import Solution, consistent_initial_conditions
from cardillo.utility.coo_matrix import CooMatrix
from ._base import compute_I_F
=======
from cardillo.solver import SolverOptions, Solution
from cardillo.math import fsolve, prox_R0_nm, prox_sphere
>>>>>>> 65e0949f


NEWTON_MAXITER = 4  # maximum number of Newton iterations


class BackwardEuler:
    def __init__(
        self,
        system,
        t1,
        dt,
        options=SolverOptions(),
    ):
        self.options = options
        self.system = system

        #######################################################################
        # integration time
        #######################################################################
        self.t0 = t0 = system.t0
        self.t1 = (
            t1 if t1 > t0 else ValueError("t1 must be larger than initial time t0.")
        )
        self.dt = dt

        # #######################################################################
        # # newton settings
        # #######################################################################
        # self.rtol = rtol
        # self.atol = atol
        # self.max_iter = max_iter
        # self.max_iter_fixed_point = max_iter_fixed_point

        #######################################################################
        # dimensions
        #######################################################################
        self.nq = system.nq
        self.nu = system.nu
        self.nla_g = system.nla_g
        self.nla_gamma = system.nla_gamma
        self.nla_c = system.nla_c
        self.nla_N = system.nla_N
        self.nla_F = system.nla_F
        self.nla_S = self.system.nla_S

        self.nx = (
            self.nq + self.nu + self.nla_g + self.nla_gamma + self.nla_c + self.nla_S
        )
        self.ny = self.nla_N + self.nla_F
        self.split_x = np.cumsum(
            np.array(
                [
                    self.nq,
                    self.nu,
                    self.nla_g,
                    self.nla_gamma,
                    self.nla_c,
                    self.nla_S,
                ],
                dtype=int,
            )
        )[:-1]
        self.split_y = np.cumsum(
            np.array(
                [
                    self.nla_N,
                    self.nla_F,
                ],
                dtype=int,
            )
        )[:-1]

        #######################################################################
        # initial conditions
        #######################################################################
        self.tn = system.t0
        self.qn = system.q0
        self.un = system.u0
        self.q_dotn = system.q_dot0
        self.u_dotn = system.u_dot0
        self.la_gn = system.la_g0
        self.la_gamman = system.la_gamma0
        self.la_cn = system.la_c0
        self.la_Nn = system.la_N0
        self.la_Fn = system.la_F0
        self.mu_Sn = np.zeros(self.nla_S)

        #######################################################################
        # initial values
        #######################################################################
        self.xn = self.dt * np.concatenate(
            (
                self.q_dotn,
                self.u_dotn,
                self.la_gn,
                self.la_gamman,
                self.la_cn,
                self.mu_Sn,
            )
        )
        self.yn = self.dt * np.concatenate(
            (
                self.la_Nn,
                self.la_Fn,
            )
        )

    def R_x(self, xn1, yn1):
        (
            q_dotn1,
            u_dotn1,
            la_gn1,
            la_gamman1,
            la_cn1,
            mu_Sn1,
        ) = np.array_split(xn1, self.split_x)
        (
            la_Nn1,
            la_Fn1,
        ) = np.array_split(yn1, self.split_y)

        tn, dt, qn, un = self.tn, self.dt, self.qn, self.un
        tn1 = tn + dt
        qn1 = qn + q_dotn1
        un1 = un + u_dotn1

        ###################
        # evaluate residual
        ###################
        R_x = np.zeros_like(xn1)

        ####################
        # kinematic equation
        ####################
        g_S_q = self.system.g_S_q(tn1, qn1, scipy_matrix=csc_array)
        R_x[: self.split_x[0]] = (
            q_dotn1 - dt * self.system.q_dot(tn1, qn1, un1) - g_S_q.T @ mu_Sn1
        )

        ####################
        # equations of motion
        ####################
        R_x[self.split_x[0] : self.split_x[1]] = (
            self.system.M(tn1, qn1, scipy_matrix=csr_array) @ u_dotn1
            - dt * self.system.h(tn1, qn1, un1)
            - self.system.W_g(tn1, qn1, scipy_matrix=csr_array) @ la_gn1
            - self.system.W_gamma(tn1, qn1, scipy_matrix=csr_array) @ la_gamman1
            - self.system.W_c(tn1, qn1, scipy_matrix=csr_array) @ la_cn1
            - self.system.W_N(tn1, qn1, scipy_matrix=csr_array) @ la_Nn1
            - self.system.W_F(tn1, qn1, scipy_matrix=csr_array) @ la_Fn1
        )

        #######################
        # bilateral constraints
        #######################
        R_x[self.split_x[1] : self.split_x[2]] = self.system.g(tn1, qn1)
        R_x[self.split_x[2] : self.split_x[3]] = self.system.gamma(tn1, qn1, un1)

        ############
        # compliance
        ############
        R_x[self.split_x[3] : self.split_x[4]] = self.system.c(
            tn1, qn1, un1, la_cn1 / self.dt
        )

        ##########################
        # quaternion stabilization
        ##########################
        R_x[self.split_x[4] :] = self.system.g_S(tn1, qn1)

        return R_x

    def J_x(self, xn1, yn1):
        (
            q_dotn1,
            u_dotn1,
            la_gn1,
            la_gamman1,
            la_cn1,
            mu_Sn1,
        ) = np.array_split(xn1, self.split_x)
        (
            la_Nn1,
            la_Fn1,
        ) = np.array_split(yn1, self.split_y)

        tn, dt, qn, un = self.tn, self.dt, self.qn, self.un
        tn1 = tn + dt
        qn1 = qn + q_dotn1
        un1 = un + u_dotn1

        ####################
        # kinematic equation
        ####################
        Rq_dot_q_dot = eye(self.nq) - (
            dt * self.system.q_dot_q(tn1, qn1, un1)
            + self.system.g_S_q_T_mu_q(tn1, qn1, mu_Sn1)
        )
        Rq_dot_u_dot = -dt * self.system.q_dot_u(tn1, qn1)
        g_S_q = self.system.g_S_q(tn1, qn1)
        g_S_q_dot = g_S_q

        ########################
        # equations of motion (1)
        ########################
        M = self.system.M(tn1, qn1)
        W_g = self.system.W_g(tn1, qn1)
        W_gamma = self.system.W_gamma(tn1, qn1)
        W_c = self.system.W_c(tn1, qn1)

        Ru_dot_q_dot = (
            self.system.Mu_q(tn1, qn1, u_dotn1)
            - dt * self.system.h_q(tn1, qn1, un1)
            - self.system.Wla_g_q(tn1, qn1, la_gn1)
            - self.system.Wla_gamma_q(tn1, qn1, la_gamman1)
            - self.system.Wla_c_q(tn1, qn1, la_cn1)
            - self.system.Wla_N_q(tn1, qn1, la_Nn1)
            - self.system.Wla_F_q(tn1, qn1, la_Fn1)
        )
        Ru_dot_u_dot = M - dt * self.system.h_u(tn1, qn1, un1)

        #######################
        # bilateral constraints
        #######################
        Rla_g_q_dot = self.system.g_q(tn1, qn1)
        Rla_gamma_q_dot = self.system.gamma_q(tn1, qn1, un1)
        Rla_gamma_u_dot = self.system.gamma_u(tn1, qn1, un1)

        ############
        # compliance
        ############
        Rla_c_q_dot = self.system.c_q(tn1, qn1, un1, la_cn1 / self.dt)
        Rla_c_u_dot = self.system.c_u(tn1, qn1, un1, la_cn1 / self.dt)
        Rla_c_la_c = self.system.c_la_c(tn1, qn1, un1, la_cn1 / self.dt) / self.dt

        # fmt: off
        J = bmat(
            [
                [   Rq_dot_q_dot,    Rq_dot_u_dot, None,     None,       None, -g_S_q.T],
                [   Ru_dot_q_dot,    Ru_dot_u_dot, -W_g, -W_gamma,       -W_c,     None],
                [    Rla_g_q_dot,            None, None,     None,       None,     None],
                [Rla_gamma_q_dot, Rla_gamma_u_dot, None,     None,       None,     None],
                [    Rla_c_q_dot,     Rla_c_u_dot, None,     None, Rla_c_la_c,     None],
                [      g_S_q_dot,            None, None,     None,       None,     None],
            ],
            format="csc",
        )
        # fmt: on

        return J

    def prox(self, x1, y0):
        (
            q_dotn1,
            u_dotn1,
            _,
            _,
            _,
            _,
        ) = np.array_split(x1, self.split_x)
        (
            la_Nn1,
            la_Fn1,
        ) = np.array_split(y0, self.split_y)

        tn, dt, qn, un = self.tn, self.dt, self.qn, self.un
        tn1 = tn + dt
        qn1 = qn + q_dotn1
        un1 = un + u_dotn1

        mu = self.system.mu
        prox_r_N = self.prox_r_N
        prox_r_F = self.prox_r_F

        y1 = np.zeros_like(y0)

        ##############################
        # fixed-point update Signorini
        ##############################
        g_N = self.system.g_N(tn1, qn1)
        prox_arg = (prox_r_N / self.dt) * g_N - la_Nn1
        y1[: self.split_y[0]] = -prox_R0_nm(prox_arg)

        #############################
        # fixed-point update friction
        #############################
        gamma_F = self.system.gamma_F(tn1, qn1, un1)
        for i_N, i_F in enumerate(self.system.NF_connectivity):
            if len(i_F):
                y1[self.split_y[0] + np.array(i_F)] = -prox_sphere(
                    prox_r_F[i_N] * gamma_F[i_F] - la_Fn1[i_F],
                    mu[i_N] * la_Nn1[i_N],
                )

        return y1

    def solve(self):
        # lists storing output variables
        t = [self.tn]
        q = [self.qn]
        u = [self.un]
        q_dot = [self.dt * self.q_dotn]
        u_dot = [self.dt * self.u_dotn]
        P_c = [self.dt * self.la_cn]
        P_g = [self.dt * self.la_gn]
        P_gamma = [self.dt * self.la_gamman]
        P_N = [self.dt * self.la_Nn]
        P_F = [self.dt * self.la_Fn]
        mu_S = [self.dt * self.mu_Sn]

        fixed_point_n_iter_list = []
        newton_n_iter_list = []
        fixed_point_absolute_errors = []
        n_lu = 0

        # initial Jacobian
        if self.options.newton_reuse_lu_decomposition:
            i_newton = 0
            lu = splu(self.J_x(self.xn.copy(), self.yn.copy()))
            n_lu += 1

        pbar = tqdm(np.arange(self.t0, self.t1, self.dt))
        for _ in pbar:
            # only compute optimized proxparameters once per time step
            self.prox_r_N = self.options.prox_scaling * self.system.prox_r_N(
                self.tn, self.qn
            )
            self.prox_r_F = self.options.prox_scaling * self.system.prox_r_F(
                self.tn, self.qn
            )

            # perform a solver step
            tn1 = self.tn + self.dt

            ########################
            # fixed-point iterations
            ########################
            # store old values
            x0 = self.xn.copy()
            y0 = self.yn.copy()

            # fixed-point loop
            xn1 = x0.copy()
            yn1 = y0.copy()
            converged = False
            n_state = self.nx - self.nla_g - self.nla_gamma
            for i_fixed_point in range(self.options.fixed_point_max_iter):
                # find proximal point
                yn1 = self.prox(xn1, yn1)

                if self.options.newton_reuse_lu_decomposition:
                    # compute new residual and check convergence
                    R_newton = self.R_x(xn1, yn1)
                    error_newton = np.max(np.absolute(R_newton))
                    converged_newton = error_newton < self.options.newton_atol

                    # Newton loop with inexact Jacobian
                    if not converged_newton:
                        i_newton = 0
                    while (not converged_newton) and (
                        i_newton < self.options.newton_max_iter
                    ):
                        i_newton += 1
                        # compute new Jacobian if requested
                        if i_newton >= NEWTON_MAXITER:
                            lu = splu(self.J_x(xn1, yn1))
                            n_lu += 1
                            i_newton = 0

                        xn1 -= lu.solve(R_newton)
                        R_newton = self.R_x(xn1, yn1)
                        error_newton = np.max(np.absolute(R_newton))
                        converged_newton = error_newton < self.options.newton_atol

                else:
                    xn1, converged_newton, error_newton, i_newton, _ = fsolve(
                        self.R_x,
                        self.xn,
                        jac=self.J_x,
                        fun_args=(yn1,),
                        jac_args=(yn1,),
                        atol=self.options.newton_atol,
                        max_iter=self.options.newton_max_iter,
                    )
                    n_lu += i_newton

                # convergence in smooth state (without Lagrange multipliers)
                diff = xn1[:n_state] - x0[:n_state]

                # error measure, see Hairer1993, Section II.4
                sc = (
                    self.options.fixed_point_atol
                    + np.maximum(np.abs(x0[:n_state]), np.abs(xn1[:n_state]))
                    * self.options.fixed_point_rtol
                )
                error = np.linalg.norm(diff / sc) / sc.size**0.5
                converged = error < 1.0 and converged_newton

                if converged:
                    break
                else:
                    # update values
                    x0 = xn1.copy()
                    y0 = yn1.copy()

            fixed_point_n_iter_list.append(i_fixed_point)
            newton_n_iter_list.append(i_newton)
            fixed_point_absolute_errors.append(np.max(np.abs(diff)))

            # update progress bar
            pbar.set_description(
                f"t: {tn1:0.2e}s < {self.t1:0.2e}s; ||R||: {error:0.2e} (fixed-point: {i_fixed_point}/{self.options.fixed_point_max_iter}; newton: {i_newton}/{self.options.newton_max_iter})"
            )

            # compute state
            (
                q_dotn1,
                u_dotn1,
                la_gn1,
                la_gamman1,
                la_cn1,
                mu_Sn1,
            ) = np.array_split(xn1, self.split_x)
            (
                la_Nn1,
                la_Fn1,
            ) = np.array_split(yn1, self.split_y)
            qn1 = self.qn + q_dotn1
            un1 = self.un + u_dotn1

            # modify converged quantities
            qn1, un1 = self.system.step_callback(tn1, qn1, un1)

            # store solution fields
            t.append(tn1)
            q.append(qn1)
            u.append(un1)
            q_dot.append(q_dotn1 / self.dt)
            u_dot.append(u_dotn1 / self.dt)
            P_g.append(la_gn1)
            P_gamma.append(la_gamman1)
            P_c.append(la_cn1)
            P_N.append(la_Nn1)
            P_F.append(la_Fn1)
            mu_S.append(mu_Sn1)

            # update local variables for accepted time step
            self.xn = xn1.copy()
            self.yn = yn1.copy()
            self.tn = tn1
            self.qn = qn1
            self.un = un1

        print("-" * 80)
        print("Solver summary:")
        print(
            f" - fixed-point iterations: max = {max(fixed_point_n_iter_list)}, avg={sum(fixed_point_n_iter_list) / float(len(fixed_point_n_iter_list))}"
        )
        print(
            f" - fixed-point maximal absolute error: max = {max(fixed_point_absolute_errors)}, avg={sum(fixed_point_absolute_errors) / float(len(fixed_point_absolute_errors))}"
        )
        print(
            f" - newton iterations: max = {max(newton_n_iter_list)}, avg={sum(newton_n_iter_list) / float(len(newton_n_iter_list))}"
        )
        print(f" - performed lu-decompositions: {n_lu}")
        print("-" * 80)

        # write solution
        return Solution(
            system=self.system,
            t=np.array(t),
            q=np.array(q),
            u=np.array(u),
            q_dot=np.array(q_dot),
            u_dot=np.array(u_dot),
            P_g=np.array(P_g),
            P_gamma=np.array(P_gamma),
            P_N=np.array(P_N),
            P_F=np.array(P_F),
            mu_S=np.array(mu_S),
            niter=np.array(fixed_point_n_iter_list),
        )<|MERGE_RESOLUTION|>--- conflicted
+++ resolved
@@ -5,15 +5,10 @@
 import warnings
 import matplotlib.pyplot as plt
 
-<<<<<<< HEAD
 from cardillo.math import fsolve, approx_fprime, prox_r, prox_R0_nm, prox_sphere
-from cardillo.solver import Solution, consistent_initial_conditions
+from cardillo.solver import Solution, SolverOptions
 from cardillo.utility.coo_matrix import CooMatrix
 from ._base import compute_I_F
-=======
-from cardillo.solver import SolverOptions, Solution
-from cardillo.math import fsolve, prox_R0_nm, prox_sphere
->>>>>>> 65e0949f
 
 
 NEWTON_MAXITER = 4  # maximum number of Newton iterations
