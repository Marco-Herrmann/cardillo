import numpy as np
from scipy.sparse import csc_matrix, csr_matrix, lil_matrix, eye, diags, bmat
from tqdm import tqdm

from cardillo.math import fsolve, approx_fprime
from cardillo.solver import Solution, consistent_initial_conditions


class EulerBackward:
    def __init__(
        self,
        system,
        t1,
        dt,
        atol=1e-6,
        max_iter=10,
        error_function=lambda x: np.max(np.abs(x)),
        method="index 2 GGL",
    ):
        self.system = system
        assert method in ["index 1", "index 2", "index 3", "index 2 GGL"]
        self.method = method
        self.atol = atol
        self.max_iter = max_iter
        self.error_function = error_function

        #######################################################################
        # integration time
        #######################################################################
        self.t0 = t0 = system.t0
        self.t1 = (
            t1 if t1 > t0 else ValueError("t1 must be larger than initial time t0.")
        )
        self.dt = dt
        self.t_eval = np.arange(t0, self.t1 + self.dt, self.dt)

        #######################################################################
        # dimensions
        #######################################################################
        self.nq = self.system.nq
        self.nu = self.system.nu
        self.nla_g = self.system.nla_g
        self.nla_gamma = self.system.nla_gamma
        self.nla_S = self.system.nla_S
        self.ny = self.nq + self.nu + self.nla_g + self.nla_gamma + self.nla_S
        if method == "index 2 GGL":
            self.ny += self.nla_g

        #######################################################################
        # consistent initial conditions
        #######################################################################
        (
            t0,
            self.qn,
            self.un,
            q_dot0,
            u_dot0,
            la_g0,
            la_gamma0,
            la_N0,
            la_F0,
        ) = consistent_initial_conditions(system)

        self.y = np.zeros(self.ny, dtype=float)
        self.y[: self.nq] = q_dot0
        self.y[self.nq : self.nq + self.nu] = u_dot0
        self.y[self.nq + self.nu : self.nq + self.nu + self.nla_g] = la_g0
        self.y[
            self.nq
            + self.nu
            + self.nla_g : self.nq
            + self.nu
            + self.nla_g
            + self.nla_gamma
        ] = la_gamma0

        self.split_y = np.cumsum(
            np.array(
                [self.nq, self.nu, self.nla_g, self.nla_gamma, self.nla_S], dtype=int
            )
        )

    def _update(self, y):
        q_dot = y[: self.nq]
        u_dot = y[self.nq : self.nq + self.nu]
        q = self.qn + self.dt * q_dot
        u = self.un + self.dt * u_dot
        return q, u

    def _R(self, y):
        nq = self.nq
        nu = self.nu
        nla_g = self.nla_g
        nla_gamma = self.nla_gamma
        nla_S = self.nla_S
        nqu = nq + nu

        t = self.t
        q_dot, u_dot, la_g, la_gamma, mu_S, mu_g = a = np.array_split(y, self.split_y)
        q, u = self._update(y)

        self.M = self.system.M(t, q, scipy_matrix=csr_matrix)
        self.W_g = self.system.W_g(t, q, scipy_matrix=csr_matrix)
        self.W_gamma = self.system.W_gamma(t, q, scipy_matrix=csr_matrix)
        R = np.zeros(self.ny, dtype=y.dtype)

        self.g_S_q = self.system.g_S_q(t, q, scipy_matrix=csc_matrix)
        R[:nq] = q_dot - self.system.q_dot(t, q, u) - self.g_S_q.T @ mu_S
        if self.method == "index 2 GGL":
            self.g_q = self.system.g_q(t, q, scipy_matrix=csc_matrix)
            R[:nq] -= self.g_q.T @ mu_g

        R[nq:nqu] = self.M @ u_dot - (
            self.system.h(t, q, u) + self.W_g @ la_g + self.W_gamma @ la_gamma
        )

        if self.method == "index 1":
            R[nqu + nla_g : nqu + nla_g + nla_gamma] = self.system.gamma_dot(
                t, q, u, u_dot
            )
        else:
            R[nqu + nla_g : nqu + nla_g + nla_gamma] = self.system.gamma(t, q, u)

        if self.method == "index 2 GGL":
            R[nqu : nqu + nla_g] = self.system.g_dot(t, q, u)
            R[nqu + nla_g + nla_gamma + nla_S :] = self.system.g(t, q)
        elif self.method == "index 3":
            R[nqu : nqu + nla_g] = self.system.g(t, q)
        elif self.method == "index 2":
            R[nqu : nqu + nla_g] = self.system.g_dot(t, q, u)
        elif self.method == "index 1":
            R[nqu : nqu + nla_g] = self.system.g_ddot(t, q, u, u_dot)

        R[nqu + nla_g + nla_gamma : nqu + nla_g + nla_gamma + nla_S] = self.system.g_S(
            t, q
        )

        return R

    def _J(self, y):
        t = self.t
        dt = self.dt
        q_dot, u_dot, la_g, la_gamma, mu_S, mu_g = np.array_split(y, self.split_y)
        q, u = self._update(y)

        A = (
            eye(self.nq, format="csc")
            - dt * self.system.q_dot_q(t, q, u)
            - dt * self.system.g_S_q_T_mu_q(t, q, mu_S)
        )
        B = self.system.B(t, q)
        C = (
            self.system.Mu_q(t, q, u_dot)
            - self.system.h_q(t, q, u)
            - self.system.Wla_g_q(t, q, la_g)
            - self.system.Wla_gamma_q(t, q, la_gamma)
        )
        D = self.M - dt * self.system.h_u(t, q, u)

        gamma_q = self.system.gamma_q(t, q, u)
        g_S_q = self.g_S_q

        # fmt: off
        if self.method == "index 2 GGL":
            g_q = self.g_q
            g_dot_q = self.system.g_dot_q(t, q, u)
            A -= dt * self.system.g_q_T_mu_q(t, q, mu_g)
            J = bmat([
                [           A,             -dt * B,      None,          None, -g_S_q.T, -g_q.T],
                [      dt * C,                   D, -self.W_g, -self.W_gamma,     None,   None],
                [dt * g_dot_q,     dt * self.W_g.T,      None,          None,     None,   None],
                [dt * gamma_q, dt * self.W_gamma.T,      None,          None,     None,   None],
                [  dt * g_S_q,                None,      None,          None,     None,   None],
                [    dt * g_q,                None,      None,          None,     None,   None],
            ], format="csc")
        elif self.method == "index 3":
            g_q = self.system.g_q(t, q)
            J = bmat([
                [           A,             -dt * B,      None,          None, -g_S_q.T],
                [      dt * C,                   D, -self.W_g, -self.W_gamma,     None],
                [    dt * g_q,                None,      None,          None,     None],
                [dt * gamma_q, dt * self.W_gamma.T,      None,          None,     None],
                [  dt * g_S_q,                None,      None,          None,     None],
            ], format="csc")
        elif self.method == "index 2":
            g_dot_q = self.system.g_dot_q(t, q, u)
            J = bmat([
                [           A,             -dt * B,      None,          None, -g_S_q.T],
                [      dt * C,                   D, -self.W_g, -self.W_gamma,     None],
                [dt * g_dot_q,     dt * self.W_g.T,      None,          None,     None],
                [dt * gamma_q, dt * self.W_gamma.T,      None,          None,     None],
                [  dt * g_S_q,                None,      None,          None,     None],
            ], format="csc")
        elif self.method == "index 1":
            g_ddot_q = self.system.g_ddot_q(t, q, u, u_dot)
            g_ddot_u = self.system.g_ddot_u(t, q, u, u_dot)
            gamma_dot_q = self.system.gamma_dot_q(t, q, u, u_dot)
            gamma_dot_u = self.system.gamma_dot_u(t, q, u, u_dot)
            J = bmat([
                [               A,                           -dt * B,      None,          None, -g_S_q.T],
                [          dt * C,                                 D, -self.W_g, -self.W_gamma,     None],
                [   dt * g_ddot_q,        self.W_g.T + dt * g_ddot_u,      None,          None,     None],
                [dt * gamma_dot_q, self.W_gamma.T + dt * gamma_dot_u,      None,          None,     None],
                [      dt * g_S_q,                              None,      None,          None,     None],
            ], format="csc")
        else:
            raise NotImplementedError
        # fmt: on

        return J

        # J_num = csc_matrix(approx_fprime(y, self._R, method="2-point", eps=1.0e-6))
        J_num = csc_matrix(approx_fprime(y, self._R, method="3-point", eps=1.0e-6))
        # J_num = csc_matrix(approx_fprime(y, self._R, method="cs", eps=1.0e-12))
        diff = (J - J_num).toarray()
        # diff = diff[: self.split_y[0]]
        # diff = diff[self.split_y[0] : self.split_y[1]]
        # diff = diff[self.split_y[0] : self.split_y[1], : self.split_y[0]]
        # diff = diff[self.split_y[0] : self.split_y[1], self.split_y[0] :]
        # diff = diff[self.split_y[1] :]
        error = np.linalg.norm(diff)
        print(f"error Jacobian: {error}")
        return J_num

    def solve(self):
        q_dot, u_dot, la_g, la_gamma, mu_S, mu_g = np.array_split(self.y, self.split_y)

        # lists storing output variables
        q_list = [self.qn]
        u_list = [self.un]
        q_dot_list = [q_dot]
        u_dot_list = [u_dot]
        la_g_list = [la_g]
        la_gamma_list = [la_gamma]
        mu_S_list = [mu_S]
        mu_g_list = [mu_g]

        pbar = tqdm(self.t_eval[1:])
        for t in pbar:
            self.t = t

            sol = fsolve(
                self._R,
                self.y,
                jac=self._J,
                error_function=self.error_function,
                atol=self.atol,
                max_iter=self.max_iter,
            )
            self.y = sol[0]
            converged = sol[1]
            error = sol[2]
            n_iter = sol[3]
            assert converged

            pbar.set_description(
                f"t: {t:0.2e}; {n_iter}/{self.max_iter} iterations; error: {error:0.2e}"
            )

            q, u = self._update(self.y)
            self.qn, self.un = self.system.step_callback(t, q, u)
            q_dot, u_dot, la_g, la_gamma, mu_S, mu_g = np.array_split(
                self.y, self.split_y
            )

            q_list.append(self.qn)
            u_list.append(self.un)
            q_dot_list.append(q_dot)
            u_dot_list.append(u_dot)
            la_g_list.append(la_g)
            la_gamma_list.append(la_gamma)
            mu_S_list.append(mu_S)
            mu_g_list.append(mu_g)

            # # update step size
            # min_factor = 0.2
            # max_factor = 5
            # target_iter = 1
            # factor = target_iter / n_iter
            # factor = max(min_factor, min(max_factor, factor))
            # print(f"factor: {factor}")
            # self.dt *= factor

        # write solution
        return Solution(
            t=self.t_eval,
            q=np.array(q_list),
            u=np.array(u_list),
            q_dot=np.array(q_dot_list),
            u_dot=np.array(u_dot_list),
            la_g=np.array(la_g_list),
            la_gamma=np.array(la_gamma_list),
            mu_s=np.array(mu_S_list),
            mu_g=np.array(mu_g_list),
        )


class NonsmoothBackwardEuler:
    def __init__(
        self,
        system,
        t1,
        dt,
        atol=1e-5,
        max_iter=10,
    ):
        self.system = system

        #######################################################################
        # integration time
        #######################################################################
        self.t0 = t0 = system.t0
        self.t1 = (
            t1 if t1 > t0 else ValueError("t1 must be larger than initial time t0.")
        )
        self.dt = dt

        #######################################################################
        # newton settings
        #######################################################################
        self.atol = atol
        self.max_iter = max_iter

        #######################################################################
        # dimensions
        #######################################################################
        self.nq = system.nq
        self.nu = system.nu
        self.nla_g = system.nla_g
        self.nla_gamma = system.nla_gamma
        self.nla_N = system.nla_N
        self.nla_F = system.nla_F
        self.nla_S = self.system.nla_S
        self.ny = (
            self.nq
            + self.nu
            + self.nla_g
            + self.nla_gamma
            + self.nla_N
            + self.nla_F
            + self.nla_S
        )
        self.split = np.cumsum(
            np.array(
                [
                    self.nq,
                    self.nu,
                    self.nla_g,
                    self.nla_gamma,
                    self.nla_N,
                    self.nla_F,
                ],
                dtype=int,
            )
        )

        #######################################################################
        # consistent initial conditions
        #######################################################################
        (
            self.tn,
            self.qn,
            self.un,
            self.q_dotn,
            self.u_dotn,
            self.la_gn,
            self.la_gamman,
            self.la_Nn,
            self.la_Fn,
        ) = consistent_initial_conditions(system)

        #######################################################################
        # initial values
        #######################################################################
        self.yn = np.concatenate(
            (
                self.q_dotn,
                self.u_dotn,
                self.la_gn,
                self.la_gamman,
                self.la_Nn,
                self.la_Fn,
                np.zeros(self.nla_S),
            )
        )

        # initialize index sets
        self.I_N = np.zeros(self.nla_N, dtype=bool)

    def R(self, yn1, update_index=False):
        tn, dt, qn, un = self.tn, self.dt, self.qn, self.un

        q_dotn1, u_dotn1, la_gn1, la_gamman1, la_Nn1, la_Fn1, mu_Sn1 = np.array_split(
            yn1, self.split
        )
        tn1 = tn + dt
        qn1 = qn + dt * q_dotn1
        un1 = un + dt * u_dotn1

        ###################
        # evaluate residual
        ###################
        R = np.zeros(self.ny, dtype=yn1.dtype)

        ####################
        # kinematic equation
        ####################
        g_S_q = self.system.g_S_q(tn1, qn1, scipy_matrix=csc_matrix)
        R[: self.split[0]] = (
            q_dotn1 - self.system.q_dot(tn1, qn1, un1) - g_S_q.T @ mu_Sn1
        )

        ####################
        # euations of motion
        ####################
        R[self.split[0] : self.split[1]] = (
            self.system.M(tn1, qn1, scipy_matrix=csr_matrix) @ u_dotn1
            - self.system.h(tn1, qn1, un1)
            - self.system.W_g(tn1, qn1, scipy_matrix=csr_matrix) @ la_gn1
            - self.system.W_gamma(tn1, qn1, scipy_matrix=csr_matrix) @ la_gamman1
            - self.system.W_N(tn1, qn1, scipy_matrix=csr_matrix) @ la_Nn1
            - self.system.W_F(tn1, qn1, scipy_matrix=csr_matrix) @ la_Fn1
        )

        #######################
        # bilateral constraints
        #######################
        R[self.split[1] : self.split[2]] = self.system.g(tn1, qn1)
        R[self.split[2] : self.split[3]] = self.system.gamma(tn1, qn1, un1)

        ###########
        # Signorini
        ###########
        g_Nn1 = self.system.g_N(tn1, qn1)
        prox_arg = g_Nn1 - self.prox_r_N * la_Nn1
        if update_index:
            self.I_N = prox_arg <= 0.0

        R[self.split[3] : self.split[4]] = np.where(self.I_N, g_Nn1, la_Nn1)

        ##########
        # friction
        ##########
        prox_r_F = self.prox_r_F
        mu = self.system.mu
        gamma_F = self.system.gamma_F(tn1, qn1, un1)

        for i_N, i_F in enumerate(self.system.NF_connectivity):
            i_F = np.array(i_F)
            n_F = len(i_F)
            if n_F > 0:
                la_Ni = la_Nn1[i_N]
                la_Fi = la_Fn1[i_F]
                gamma_Fi = gamma_F[i_F]
                arg_F = prox_r_F[i_F] * gamma_Fi - la_Fi
                mui = mu[i_N]
                radius = mui * la_Ni
                norm_arg_F = np.linalg.norm(arg_F)

                if norm_arg_F < radius:
                    R[self.split[4] + i_F] = gamma_Fi
                else:
                    if norm_arg_F > 0:
                        R[self.split[4] + i_F] = la_Fi + radius * arg_F / norm_arg_F
                    else:
                        R[self.split[4] + i_F] = la_Fi + radius * arg_F

        R[self.split[5] :] = self.system.g_S(tn1, qn1)

        return R

    def J(self, yn1, *args, **kwargs):
        tn, dt, qn, un = self.tn, self.dt, self.qn, self.un

        q_dotn1, u_dotn1, la_gn1, la_gamman1, la_Nn1, la_Fn1, mu_Sn1 = np.array_split(
            yn1, self.split
        )
        tn1 = tn + dt
        qn1 = qn + dt * q_dotn1
        un1 = un + dt * u_dotn1

        ####################
        # kinematic equation
        ####################
        Rq_q = eye(self.nq) - dt * (
            self.system.q_dot_q(tn1, qn1, un1)
            + self.system.g_S_q_T_mu_q(tn1, qn1, mu_Sn1)
        )
        Rq_u = -dt * self.system.B(tn1, qn1)
        # Rq_mu_S = -self.system.g_S_q(tn1, qn1).T
        g_S_q = self.system.g_S_q(tn1, qn1)

        ########################
        # euations of motion (1)
        ########################
        M = self.system.M(tn1, qn1)
        W_g = self.system.W_g(tn1, qn1)
        W_gamma = self.system.W_gamma(tn1, qn1)
        W_N = self.system.W_N(tn1, qn1)
        W_F = self.system.W_F(tn1, qn1)

        Ru_q = dt * (
            self.system.Mu_q(tn1, qn1, u_dotn1)
            - self.system.h_q(tn1, qn1, un1)
            - self.system.Wla_g_q(tn1, qn1, la_gn1)
            - self.system.Wla_gamma_q(tn1, qn1, la_gamman1)
            - self.system.Wla_N_q(tn1, qn1, la_Nn1)
            - self.system.Wla_F_q(tn1, qn1, la_Fn1)
        )
        Ru_u = M - dt * self.system.h_u(tn1, qn1, un1)

        #######################
        # bilateral constraints
        #######################
        Rla_g_q = dt * self.system.g_q(tn1, qn1)
        Rla_gamma_q = dt * self.system.gamma_q(tn1, qn1, un1)
        Rla_gamma_u = dt * self.system.W_gamma(tn1, qn1).T

        ###########
        # Signorini
        ###########
        if np.any(self.I_N):
            # note: csr_matrix is best for row slicing, see
            # (https://docs.scipy.org/doc/scipy/reference/generated/scipy.sparse.csr_matrix.html#scipy.sparse.csr_matrix)
            g_N_q = dt * self.system.g_N_q(tn1, qn1, scipy_matrix=csr_matrix)

        Rla_N_q = lil_matrix((self.nla_N, self.nq))
        Rla_N_la_N = lil_matrix((self.nla_N, self.nla_N))
        for i in range(self.nla_N):
            if self.I_N[i]:
                Rla_N_q[i] = g_N_q[i]
            else:
                Rla_N_la_N[i, i] = 1.0

        ##############################
        # friction and tangent impacts
        ##############################
        mu = self.system.mu
        prox_r_F = self.prox_r_F
        gamma_F = self.system.gamma_F(tn1, qn1, un1)

        # note: csr_matrix is best for row slicing, see
        # (https://docs.scipy.org/doc/scipy/reference/generated/scipy.sparse.csr_matrix.html#scipy.sparse.csr_matrix)
        gamma_F_q = self.system.gamma_F_q(tn1, qn1, un1, scipy_matrix=csr_matrix)

        # note: we use csc_matrix sicne its transpose is a csr_matrix that is best for row slicing, see,
        # (https://docs.scipy.org/doc/scipy/reference/generated/scipy.sparse.csr_matrix.html#scipy.sparse.csr_matrix)
        gamma_F_u = self.system.W_F(tn1, qn1, scipy_matrix=csc_matrix).T

        Rla_F_q = lil_matrix((self.nla_F, self.nq))
        Rla_F_u = lil_matrix((self.nla_F, self.nu))
        Rla_F_la_N = lil_matrix((self.nla_F, self.nla_N))
        Rla_F_la_F = lil_matrix((self.nla_F, self.nla_F))

        for i_N, i_F in enumerate(self.system.NF_connectivity):
            i_F = np.array(i_F)
            n_F = len(i_F)
            if n_F > 0:
                la_Ni = la_Nn1[i_N]
                la_Fi = la_Fn1[i_F]
                gamma_Fi = gamma_F[i_F]
                arg_F = prox_r_F[i_F] * gamma_Fi - la_Fi
                mui = mu[i_N]
                radius = mui * la_Ni
                norm_arg_F = np.linalg.norm(arg_F)

                if norm_arg_F < radius:
                    Rla_F_q[i_F] = gamma_F_q[i_F]
                    Rla_F_u[i_F] = gamma_F_u[i_F]
                else:
                    if norm_arg_F > 0:
                        slip_dir = arg_F / norm_arg_F
                        factor = (
                            np.eye(n_F) - np.outer(slip_dir, slip_dir)
                        ) / norm_arg_F
                        Rla_F_q[i_F] = (
                            radius * factor @ diags(prox_r_F[i_F]) @ gamma_F_q[i_F]
                        )
                        Rla_F_u[i_F] = (
                            radius * factor @ diags(prox_r_F[i_F]) @ gamma_F_u[i_F]
                        )
                        Rla_F_la_N[i_F[:, None], i_N] = mui * slip_dir
                        Rla_F_la_F[i_F[:, None], i_F] = np.eye(n_F) - radius * factor
                    else:
                        slip_dir = arg_F
                        Rla_F_q[i_F] = radius * diags(prox_r_F[i_F]) @ gamma_F_q[i_F]
                        Rla_F_u[i_F] = radius * diags(prox_r_F[i_F]) @ gamma_F_u[i_F]
                        Rla_F_la_N[i_F[:, None], i_N] = mui * slip_dir
                        Rla_F_la_F[i_F[:, None], i_F] = (1 - radius) * eye(n_F)

        # fmt: off
        J = bmat(
            [
                [Rq_q, Rq_u, None, None, None, None, -g_S_q.T],
                [Ru_q, Ru_u, -W_g, -W_gamma, -W_N, -W_F, None],
                [Rla_g_q, None, None, None, None, None, None],
                [Rla_gamma_q, Rla_gamma_u, None, None, None, None, None],
                [Rla_N_q, None, None, None, Rla_N_la_N, None, None],
                [dt * Rla_F_q, dt * Rla_F_u, None, None, Rla_F_la_N, Rla_F_la_F, None],
                [dt * g_S_q, None, None, None, None, None, None],
            ],
            format="csr",
        )
        # fmt: on

        # return J

        # J_num = csr_matrix(approx_fprime(yn1, self.R))
        J_num = csr_matrix(approx_fprime(yn1, self.R, method="2-point", eps=1e-6))
        # J_num = csr_matrix(approx_fprime(yn1, self.R, method="cs", eps=1e-12))

        diff = (J - J_num).toarray()
        # diff = diff[:self.split[0]]
        # diff = diff[self.split[0] : self.split[1]]
<<<<<<< HEAD
        # diff = diff[self.split[0]:self.split[1], : self.split[0]]
=======
        # diff = diff[self.split[0] : self.split[1], : self.split[0]]  # TODO: spot error
        # diff = diff[self.split[0] : self.split[1], self.split[0] :]
>>>>>>> fa539b63
        # diff = diff[self.split[1]:self.split[2]]
        # diff = diff[self.split[2]:self.split[3]]
        # diff = diff[self.split[3]:self.split[4]]
        # diff = diff[self.split[4] : self.split[5]]
        # diff = diff[self.split[4] : self.split[5], : self.split[0]]
        # diff = diff[self.split[4] : self.split[5], self.split[0] : self.split[1]]
        # diff = diff[self.split[5] :]
        error = np.linalg.norm(diff)
        if error > 1.0e-8:
            print(f"error J: {error}")

        return J_num

    def solve(self):
        # lists storing output variables
        t = [self.tn]
        q = [self.qn]
        u = [self.un]
        q_dot = [self.q_dotn]
        u_dot = [self.u_dotn]
        P_g = [self.dt * self.la_gn]
        P_gamma = [self.dt * self.la_gamman]
        P_N = [self.dt * self.la_Nn]
        P_F = [self.dt * self.la_Fn]

        # prox_r_N = []
        # prox_r_F = []
        # error = []
        niter = [0]

        pbar = tqdm(np.arange(self.t0, self.t1, self.dt))
        for _ in pbar:
            # only compute optimized proxparameters once per time step
            self.prox_r_N = self.system.prox_r_N(self.tn, self.qn)
            self.prox_r_F = self.system.prox_r_F(self.tn, self.qn)

            # perform a sovler step
            tn1 = self.tn + self.dt

            yn1, converged, error, n_iter, _ = fsolve(
                self.R,
                self.yn,
                jac=self.J,
                fun_args=(True,),
                jac_args=(False,),
<<<<<<< HEAD
=======
                atol=self.atol,
>>>>>>> fa539b63
                max_iter=self.max_iter,
            )
            niter.append(n_iter)

            # update progress bar and check convergence
            pbar.set_description(
                f"t: {tn1:0.2e}s < {self.t1:0.2e}s; ||R||: {error:0.2e} ({n_iter}/{self.max_iter})"
            )
            if not converged:
                print(
                    f"internal Newton-Raphson method not converged after {n_iter} steps with error: {error:.5e}"
                )

                break

            (
                q_dotn1,
                u_dotn1,
                la_gn1,
                la_gamman1,
                la_Nn1,
                la_Fn1,
                mu_Sn1,
            ) = np.array_split(yn1, self.split)
            qn1 = self.qn + self.dt * q_dotn1
            un1 = self.un + self.dt * u_dotn1

            # modify converged quantities
            qn1, un1 = self.system.step_callback(tn1, qn1, un1)

            # store soltuion fields
            t.append(tn1)
            q.append(qn1)
            u.append(un1)
            q_dot.append(q_dotn1)
            u_dot.append(u_dotn1)
            P_g.append(self.dt * la_gn1)
            P_gamma.append(self.dt * la_gamman1)
            P_N.append(self.dt * la_Nn1)
            P_F.append(self.dt * la_Fn1)

            # update local variables for accepted time step
            self.yn = yn1.copy()
            self.tn = tn1
            self.qn = qn1
            self.un = un1

        # write solution
        return Solution(
            t=np.array(t),
            q=np.array(q),
            u=np.array(u),
            q_dot=np.array(q_dot),
            u_dot=np.array(u_dot),
            P_g=np.array(P_g),
            P_gamma=np.array(P_gamma),
            P_N=np.array(P_N),
            P_F=np.array(P_F),
            niter=np.array(niter),
        )<|MERGE_RESOLUTION|>--- conflicted
+++ resolved
@@ -612,12 +612,8 @@
         diff = (J - J_num).toarray()
         # diff = diff[:self.split[0]]
         # diff = diff[self.split[0] : self.split[1]]
-<<<<<<< HEAD
         # diff = diff[self.split[0]:self.split[1], : self.split[0]]
-=======
-        # diff = diff[self.split[0] : self.split[1], : self.split[0]]  # TODO: spot error
         # diff = diff[self.split[0] : self.split[1], self.split[0] :]
->>>>>>> fa539b63
         # diff = diff[self.split[1]:self.split[2]]
         # diff = diff[self.split[2]:self.split[3]]
         # diff = diff[self.split[3]:self.split[4]]
@@ -663,10 +659,7 @@
                 jac=self.J,
                 fun_args=(True,),
                 jac_args=(False,),
-<<<<<<< HEAD
-=======
                 atol=self.atol,
->>>>>>> fa539b63
                 max_iter=self.max_iter,
             )
             niter.append(n_iter)
