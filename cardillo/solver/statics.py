--- conflicted
+++ resolved
@@ -218,10 +218,7 @@
                     la_g=self.x[: i + 1, self.split_x[0] : self.split_x[1]],
                     la_c=self.x[: i + 1, self.split_x[1] : self.split_x[2]],
                     la_N=self.x[: i + 1, self.split_x[2] :],
-<<<<<<< HEAD
-=======
                     all_x=self.all_x[: i + 1],
->>>>>>> 0fac1974
                     solver_summary=self.solver_summary,
                 )
 
@@ -245,10 +242,7 @@
             la_g=self.x[: i + 1, self.split_x[0] : self.split_x[1]],
             la_c=self.x[: i + 1, self.split_x[1] : self.split_x[2]],
             la_N=self.x[: i + 1, self.split_x[2] :],
-<<<<<<< HEAD
-=======
             all_x=self.all_x[: i + 1],
->>>>>>> 0fac1974
             solver_summary=self.solver_summary,
         )
 
