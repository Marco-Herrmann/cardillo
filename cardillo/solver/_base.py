import numpy as np
from scipy.sparse import csr_matrix
from cardillo.math import prox_sphere, prox_R0_nm, fsolve, norm


def consistent_initial_conditions(
    system, rtol=1.0e-5, atol=1.0e-8, neton_atol=1e-10, newton_max_iter=10
):
    t0 = system.t0
    q0 = system.q0
    u0 = system.u0
    q_dot0 = system.q_dot(t0, q0, u0)

    g_N = system.g_N(t0, q0)
    g_N_dot = system.g_N_dot(t0, q0, u0)
    I_N = np.allclose(g_N, np.zeros(system.nla_N), rtol, atol)
    B_N = I_N * np.allclose(g_N_dot, np.zeros(system.nla_N), rtol, atol)

    assert np.all(g_N >= 0) or np.allclose(
        g_N, np.zeros(system.nla_N), rtol, atol
    ), "Initial conditions do not fulfill g_N0!"
    assert np.all(I_N * g_N_dot >= 0) or np.allclose(
        I_N * g_N_dot, np.zeros(system.nla_N), rtol, atol
    ), "Initial conditions do not fulfill g_N_dot0!"

    M = system.M(t0, q0, scipy_matrix=csr_matrix)
    h = system.h(t0, q0, u0)
    W_g = system.W_g(t0, q0, scipy_matrix=csr_matrix)
    W_gamma = system.W_gamma(t0, q0, scipy_matrix=csr_matrix)
    W_N = system.W_N(t0, q0, scipy_matrix=csr_matrix)
    W_F = system.W_F(t0, q0, scipy_matrix=csr_matrix)
    gamma_F = system.gamma_F(t0, q0, u0)

    prox_r_N = system.prox_r_N(t0, q0)
    prox_r_F = system.prox_r_F(t0, q0)
    mu = system.mu

    split = np.cumsum(
        [
            system.nu,
            system.nla_g,
            system.nla_gamma,
            system.nla_N,
        ]
    )

    def R(x):
        u_dot, la_g, la_gamma, la_N, la_F = np.array_split(x, split)

        R = np.zeros_like(x)

        #####################
        # equations of motion
        #####################
        R[: split[0]] = (
            M @ u_dot - h - W_g @ la_g - W_gamma @ la_gamma - W_N @ la_N - W_F @ la_F
        )

        #############################################
        # bilateral constraints on acceleration level
        #############################################
        R[split[0] : split[1]] = system.g_ddot(t0, q0, u0, u_dot)
        R[split[1] : split[2]] = system.gamma_dot(t0, q0, u0, u_dot)

        #################################
        # Signorini on acceleration level
        #################################
        g_N_ddot = system.g_N_ddot(t0, q0, u0, u_dot)
        R[split[2] : split[3]] = la_N + B_N * prox_R0_nm(prox_r_N * g_N_ddot - la_N)

        ################################
        # friction on acceleration level
        ################################
        gamma_F_dot = system.gamma_F_dot(t0, q0, u0, u_dot)

        for i_N, i_F in enumerate(system.NF_connectivity):
            i_F = np.array(i_F)
            n_F = len(i_F)
            if n_F > 0:
                gamma_Fi = gamma_F[i_F]
                norm_gamma_Fi = norm(gamma_Fi)
                if norm_gamma_Fi > 0:
                    # slip
                    R[split[3] + i_F] = (
                        la_F[i_F] + mu[i_N] * la_N[i_N] * gamma_Fi / norm_gamma_Fi
                    )
                else:
<<<<<<< HEAD
                    # stick
=======
                    # possibly stick
>>>>>>> fa539b63
                    R[split[3] + i_F] = la_F[i_F] + prox_sphere(
                        prox_r_F[i_F] * gamma_F_dot[i_F] - la_F[i_F],
                        mu[i_N] * la_N[i_N],
                    )

        return R

    x0 = np.zeros(
        system.nu + system.nla_g + system.nla_gamma + system.nla_N + system.nla_F
    )
    x0, converged, error, i, f = fsolve(
        R, x0, atol=neton_atol, max_iter=newton_max_iter
    )
    assert (
        converged
    ), "Solving for consistent initial conditions does not converge after {i} iterations with error {error}."
    u_dot0, la_g0, la_gamma0, la_N0, la_F0 = np.array_split(x0, split)

    # check if initial conditions satisfy constraints on position, velocity
    # and acceleration level
    g0 = system.g(t0, q0)
    g_dot0 = system.g_dot(t0, q0, u0)
    g_ddot0 = system.g_ddot(t0, q0, u0, u_dot0)
    gamma0 = system.gamma(t0, q0, u0)
    gamma_dot0 = system.gamma_dot(t0, q0, u0, u_dot0)
    g_S0 = system.g_S(t0, q0)

    g_N_ddot = system.g_N_ddot(t0, q0, u0, u_dot0)
    assert np.all(g_N_ddot >= 0) or np.allclose(
        B_N * g_N_ddot, np.zeros(system.nla_N), rtol, atol
    ), "Initial conditions do not fulfill g_N_ddot0!"

    assert np.allclose(
        g0, np.zeros(system.nla_g), rtol, atol
    ), "Initial conditions do not fulfill g0!"
    assert np.allclose(
        g_dot0, np.zeros(system.nla_g), rtol, atol
    ), "Initial conditions do not fulfill g_dot0!"
    assert np.allclose(
        g_ddot0, np.zeros(system.nla_g), rtol, atol
    ), "Initial conditions do not fulfill g_ddot0!"
    assert np.allclose(
        gamma0, np.zeros(system.nla_gamma), rtol, atol
    ), "Initial conditions do not fulfill gamma0!"
    assert np.allclose(
        gamma_dot0, np.zeros(system.nla_gamma), rtol, atol
    ), "Initial conditions do not fulfill gamma_dot0!"
    assert np.allclose(
        g_S0, np.zeros(system.nla_S), rtol, atol
    ), "Initial conditions do not fulfill g_S0!"

    return t0, q0, u0, q_dot0, u_dot0, la_g0, la_gamma0, la_N0, la_F0


def compute_I_F(I_N, NF_connectivity):
    """identify active tangent contacts based on active normal contacts and
    NF-connectivity lists"""
    if np.any(I_N):
        I_F = np.array(
            [c for i, I_N_i in enumerate(I_N) for c in NF_connectivity[i] if I_N_i],
            dtype=int,
        )
    else:
        I_F = np.array([], dtype=int)

    return I_F<|MERGE_RESOLUTION|>--- conflicted
+++ resolved
@@ -85,11 +85,7 @@
                         la_F[i_F] + mu[i_N] * la_N[i_N] * gamma_Fi / norm_gamma_Fi
                     )
                 else:
-<<<<<<< HEAD
-                    # stick
-=======
                     # possibly stick
->>>>>>> fa539b63
                     R[split[3] + i_F] = la_F[i_F] + prox_sphere(
                         prox_r_F[i_F] * gamma_F_dot[i_F] - la_F[i_F],
                         mu[i_N] * la_N[i_N],
