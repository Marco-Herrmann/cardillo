import numpy as np
from scipy.sparse import csr_array, coo_array, lil_array, eye, diags, bmat
from cardillo.math import prox_sphere, prox_R0_nm, fsolve, norm, approx_fprime, prox_r


# TODO: Add rtol atol error measure and use SolverOptions
def consistent_initial_conditions(
    system,
    rtol=1.0e-5,
    atol=1.0e-8,
    newton_atol=1e-10,
    newton_max_iter=10,
    fixed_point_atol=1e-8,
    fixed_point_max_iter=int(1e3),
<<<<<<< HEAD
    # jac=None,
    jac="2-point",
    error_function=lambda x: np.max(np.absolute(x)),
    alpha=1,
=======
>>>>>>> 65e0949f
):
    t0 = system.t0
    q0 = system.q0
    u0 = system.u0

    # normalize quaternions etc.
    system.step_callback(t0, q0, u0)

    q_dot0 = system.q_dot(t0, q0, u0)

    g_N = system.g_N(t0, q0)
    g_N_dot = system.g_N_dot(t0, q0, u0)
    gamma_F = system.gamma_F(t0, q0, u0)
    A_N = np.isclose(g_N, np.zeros(system.nla_N), rtol, atol)
    B_N = A_N * np.isclose(g_N_dot, np.zeros(system.nla_N), rtol, atol)

    assert np.all(
        np.logical_or(g_N >= 0, A_N)
    ), "Initial conditions do not fulfill g_N0!"
    assert np.all(
        np.logical_or(A_N * g_N_dot >= 0, B_N)
    ), "Initial conditions do not fulfill g_N_dot0!"

    # csr for fast matrix vector product
    M = system.M(t0, q0, scipy_matrix=csr_array)
    h = system.h(t0, q0, u0)
    W_g = system.W_g(t0, q0, scipy_matrix=csr_array)
    g_dot_u = system.g_dot_u(t0, q0, u0, scipy_matrix=csr_array)
    zeta_g = system.zeta_g(t0, q0, u0)
    W_gamma = system.W_gamma(t0, q0, scipy_matrix=csr_array)
    gamma_u = system.gamma_u(t0, q0, u0, scipy_matrix=csr_array)
    zeta_gamma = system.zeta_gamma(t0, q0, u0)
    W_c = system.W_c(t0, q0, scipy_matrix=csr_array)
    W_N = system.W_N(t0, q0, scipy_matrix=csr_array)
    W_F = system.W_F(t0, q0, scipy_matrix=csr_array)
    I_N = np.isclose(g_N, np.zeros(system.nla_N), rtol, atol)
    I_F = compute_I_F(I_N, system.NF_connectivity)
    prox_r_N = prox_r(alpha, W_N[:, I_N], M)
    prox_r_F = prox_r(alpha, W_F[:, I_F], M)
    mu = system.mu

    split_x = np.cumsum(
        [
            system.nu,
            system.nla_g,
            system.nla_gamma,
            system.nla_c,
        ]
    )[:-1]
    split_y = np.cumsum(
        [
            system.nla_N,
            system.nla_F,
        ]
    )[:-1]

    def R_x(x, y):
        u_dot, la_g, la_gamma, la_c = np.array_split(x, split_x)
        la_N, la_F = np.array_split(y, split_y)

        R_x = np.zeros_like(x)

        #####################
        # equations of motion
        #####################
        R_x[: split_x[0]] = (
            M @ u_dot
            - h
            - W_g @ la_g
            - W_gamma @ la_gamma
            - W_c @ la_c
            - W_N @ la_N
            - W_F @ la_F
        )

        #############################################
        # bilateral constraints on acceleration level
        #############################################
        R_x[split_x[0] : split_x[1]] = g_dot_u @ u_dot + zeta_g
        R_x[split_x[1] : split_x[2]] = gamma_u @ u_dot + zeta_gamma

        ############
        # compliance
        ############
        R_x[split_x[2] :] = system.c(t0, q0, u0, la_c)

        return R_x

    def J_x(x, y):
        la_c = x[split_x[2] :]
        # coo for fast bmat
        c_la_c = system.c_la_c(t0, q0, u0, la_c, scipy_matrix=coo_array)

        # assemble jacobian
        # fmt: off
        J = bmat(
            [
                [        M, -W_g, -W_gamma,   -W_c],
                [  g_dot_u, None,     None,   None],
                [  gamma_u, None,     None,   None],
                [     None, None,     None, c_la_c],
            ],
            format="csc",
        )
        # fmt: on

        return J

        # from cardillo.math import approx_fprime
        # J_num = csr_array(approx_fprime(x, lambda x: R_x(x, y)))
        # diff = (J - J_num).toarray()
        # error_fixed_point = np.linalg.norm(diff)
        # print(f"error Jacobian: {error_fixed_point}")
        # return J_num

    def prox(x1, y0):
        u_dot, _, _, _ = np.array_split(x1, split_x)
        la_N, la_F = np.array_split(y0, split_y)

        y1 = np.zeros_like(y0)

        ##############################
        # fixed-point update Signorini
        ##############################
        g_N_ddot = system.g_N_ddot(t0, q0, u0, u_dot)
        prox_arg = prox_r_N * g_N_ddot - la_N
        # TODO: What do you prefer?
        # y1[: split_y[0]] = np.where(B_N, -prox_R0_nm(prox_arg), np.zeros_like(la_N))
        y1[: split_y[0]] = B_N * (-prox_R0_nm(prox_arg))

        #############################
        # fixed-point update friction
        #############################
        gamma_F_dot = system.gamma_F_dot(t0, q0, u0, u_dot)
        for i_N, i_F in enumerate(system.NF_connectivity):
            i_F = np.array(i_F)
            if len(i_F) > 0:
                if B_N[i_N]:  # active normal contact
                    norm_gamma_Fi = norm(gamma_F[i_F])
                    if np.isclose(
                        norm_gamma_Fi, 0, rtol, atol
                    ):  # possible stick on acceleration level
                        y1[split_y[0] + i_F] = prox_sphere(
                            prox_r_F[i_F] * gamma_F_dot[i_F] - la_F[i_F],
                            mu[i_N] * la_N[i_N],
                        )
                    else:  # slip
                        y1[split_y[0] + i_F] = (
                            -mu[i_N] * la_N[i_N] * gamma_F[i_F] / norm_gamma_Fi
                        )
                else:  # open normal contact
                    y1[split_y[0] + i_F] = np.zeros_like(i_F)

        return y1

    x0 = np.zeros(system.nu + system.nla_g + system.nla_gamma + system.nla_c)
    y0 = np.zeros(system.nla_N + system.nla_F)

    # fixed-point loop
    x1 = x0.copy()
    y1 = y0.copy()
    converged_fixed_point = False
    for i_fixed_point in range(fixed_point_max_iter):
        # find proximal point
        y1 = prox(x1, y1)

        # solve nonlinear system
        x1, converged_newton, error_newton, i_newton, _ = fsolve(
            R_x,
            x1,
            jac=J_x,
            fun_args=(y1,),
            jac_args=(y1,),
            atol=newton_atol,
            max_iter=newton_max_iter,
        )
        assert (
            converged_newton
        ), f"Newton method in consistent_initial_conditions did not converge after {i_newton} internal newton iterations with error: {error_newton}"

        # convergence in accelerations
        diff = x1[: system.nu] - x0[: system.nu]

        error_fixed_point = np.max(np.absolute(diff))

        converged_fixed_point = error_fixed_point < fixed_point_atol
        if converged_fixed_point:
            break
        else:
            # update values
            x0 = x1.copy()
            y0 = y1.copy()

    assert (
        converged_fixed_point
    ), f"Solving for consistent initial conditions does not converge after {i_fixed_point} fixed-point iterations with error {error_fixed_point}."
    print(
        f"consistent_initial_conditions converged after {i_fixed_point} fixed-point iterations with error: {error_fixed_point}"
    )

    u_dot0, la_g0, la_gamma0, la_c0 = np.array_split(x1, split_x)
    la_N0, la_F0 = np.array_split(y1, split_y)

    # check if initial conditions satisfy constraints on position, velocity
    # and acceleration level
    g0 = system.g(t0, q0)
    g_dot0 = system.g_dot(t0, q0, u0)
    g_ddot0 = system.g_ddot(t0, q0, u0, u_dot0)
    gamma0 = system.gamma(t0, q0, u0)
    gamma_dot0 = system.gamma_dot(t0, q0, u0, u_dot0)
    g_S0 = system.g_S(t0, q0)

    assert np.allclose(
        g0, np.zeros(system.nla_g), rtol, atol
    ), "Initial conditions do not fulfill g0!"
    assert np.allclose(
        g_dot0, np.zeros(system.nla_g), rtol, atol
    ), "Initial conditions do not fulfill g_dot0!"
    assert np.allclose(
        g_ddot0, np.zeros(system.nla_g), rtol, atol
    ), "Initial conditions do not fulfill g_ddot0!"
    assert np.allclose(
        gamma0, np.zeros(system.nla_gamma), rtol, atol
    ), "Initial conditions do not fulfill gamma0!"
    assert np.allclose(
        gamma_dot0, np.zeros(system.nla_gamma), rtol, atol
    ), "Initial conditions do not fulfill gamma_dot0!"
    assert np.allclose(
        g_S0, np.zeros(system.nla_S), rtol, atol
    ), "Initial conditions do not fulfill g_S0!"

    return t0, q0, u0, q_dot0, u_dot0, la_g0, la_gamma0, la_c0, la_N0, la_F0


def compute_I_F(I_N, NF_connectivity):
    """identify active tangent contacts based on active normal contacts and
    NF-connectivity lists"""
    if np.any(I_N):
        I_F = np.array(
            [c for i, I_N_i in enumerate(I_N) for c in NF_connectivity[i] if I_N_i],
            dtype=int,
        )
    else:
        I_F = np.array([], dtype=int)

    return I_F<|MERGE_RESOLUTION|>--- conflicted
+++ resolved
@@ -12,13 +12,6 @@
     newton_max_iter=10,
     fixed_point_atol=1e-8,
     fixed_point_max_iter=int(1e3),
-<<<<<<< HEAD
-    # jac=None,
-    jac="2-point",
-    error_function=lambda x: np.max(np.absolute(x)),
-    alpha=1,
-=======
->>>>>>> 65e0949f
 ):
     t0 = system.t0
     q0 = system.q0
