import numpy as np
from cachetools import cachedmethod, LRUCache
from cachetools.keys import hashkey

from cardillo.math import (
    cross3,
    ax2skew,
    norm,
    Exp_SO3_quat,
    Exp_SO3_quat_p,
    T_SO3_inv_quat,
    T_SO3_inv_quat_P,
)


class RigidBody:
    """Rigid body parametrized by center of mass in inertial base and unit 
    quaternions for rotation. The angular velocities expressed in the 
    body-fixed base are used as minimal velocities.
    
    Exponential function and kinematic differential equation are found in 
    Egeland2002 (6.199), (6.329) and (6.330). The implementation below 
    handles non-unit quaternions. After each successfull time step they are 
    projected to be of unit length. Alternatively, the constraint can be added 
    to the kinematic differential equations using g_S.

    References
    ----------
    Nuetzi2016: https://www.research-collection.ethz.ch/handle/20.500.11850/117165 \\
    Schweizer2015: https://www.research-collection.ethz.ch/handle/20.500.11850/101867 \\
    Egenland2002: https://folk.ntnu.no/oe/Modeling%20and%20Simulation.pdf

    Args
    ----------
    mass:       mass of rigid body
    K_Theta_S:  inertia of rigid body in body fixed K-frame
    q0:         generalized coordinates at t0
    u0:         generalized velocities at t0
    """

    def __init__(self, mass, K_Theta_S, q0=None, u0=None):
        self.nq = 7
        self.nu = 6
        self.nla_S = 1

        self.q0 = (
            np.array([0, 0, 0, 1, 0, 0, 0], dtype=float)
            if q0 is None
            else np.asarray(q0)
        )
        self.u0 = np.zeros(self.nu, dtype=float) if u0 is None else np.asarray(u0)
        assert self.q0.size == self.nq
        assert self.u0.size == self.nu
        self.t = None
        self.q = np.empty(self.nq)
        self.update = np.array(2 * [True])
        # self.u = np.empty(self.nu)

        self.la_S0 = np.zeros(self.nla_S, dtype=float)
        assert self.la_S0.size == self.nla_S

        self.mass = mass
        self.K_Theta_S = K_Theta_S
        self.__M = np.zeros((self.nu, self.nu), dtype=float)
        self.__M[:3, :3] = self.mass * np.eye(3, dtype=float)
        self.__M[3:, 3:] = self.K_Theta_S

        self.A_IK_cache = LRUCache(maxsize=1)

    #####################
    # kinematic equations
    #####################
    def q_dot(self, t, q, u):
        q_dot = np.zeros(self.nq, dtype=np.common_type(q, u))
        q_dot[:3] = u[:3]
        q_dot[3:] = T_SO3_inv_quat(q[3:], normalize=False) @ u[3:]
        return q_dot

    def q_dot_q(self, t, q, u):
        q_dot_q = np.zeros((self.nq, self.nq), dtype=np.common_type(q, u))
        q_dot_q[3:, 3:] = np.einsum(
            "ijk,j->ik", T_SO3_inv_quat_P(q[3:], normalize=False), u[3:]
        )
        return q_dot_q

    def q_dot_u(self, t, q):
        q_dot_u = np.zeros((self.nq, self.nu), dtype=q.dtype)
        q_dot_u[:3, :3] = np.eye(3, dtype=q.dtype)
        q_dot_u[3:, 3:] = T_SO3_inv_quat(q[3:], normalize=False)
        return q_dot_u

    def q_ddot(self, t, q, u, u_dot):
        raise NotImplementedError
        p = q[3:]
        p2 = p @ p
        B = T_SO3_inv_quat(p) / (p @ p)
        p_dot = B @ u[3:]
        p_ddot = (
            B @ u_dot[3:]
            + np.einsum("ijk,k,j->i", T_SO3_inv_quat_P(q[3:]), p_dot, u[3:])
            + 2 * p_dot * (p @ p_dot) / p2
        )

        q_ddot = np.zeros(self.nq, dtype=np.common_type(q, u, u_dot))
        q_ddot[:3] = u_dot[:3]
        q_ddot[3:] = p_ddot
        return q_ddot

    def step_callback(self, t, q, u):
        q[3:] = q[3:] / norm(q[3:])
        return q, u

    #####################
    # equations of motion
    #####################
    def M(self, t, q):
        return self.__M

    def h(self, t, q, u):
        omega = u[3:]
        f = np.zeros(self.nu, dtype=np.common_type(q, u))
        f[3:] = -cross3(omega, self.K_Theta_S @ omega)
        return f

    def h_u(self, t, q, u):
        omega = u[3:]
        h_u = np.zeros((self.nu, self.nu), dtype=np.common_type(q, u))
        h_u[3:, 3:] = ax2skew(self.K_Theta_S @ omega) - ax2skew(omega) @ self.K_Theta_S
        return h_u

    #####################################################
    # stabilization conditions for the kinematic equation
    #####################################################
    def g_S(self, t, q):
        P = q[3:]
        return np.array([P @ P - 1.0], dtype=q.dtype)

    def g_S_q(self, t, q):
        P = q[3:]
        g_S_q = np.zeros((1, 7), dtype=q.dtype)
        g_S_q[0, 3:] = 2.0 * P
        return g_S_q

    def g_S_q_T_mu_q(self, t, q, mu):
        g_S_q_T_mu_q = np.zeros((7, 7), dtype=q.dtype)
        g_S_q_T_mu_q[3:, 3:] = 2.0 * mu[0] * np.eye(4, 4, dtype=float)
        return g_S_q_T_mu_q

    #####################
    # auxiliary functions
    #####################
    def local_qDOF_P(self, frame_ID=None):
        return np.arange(self.nq)

    def local_uDOF_P(self, frame_ID=None):
        return np.arange(self.nu)

<<<<<<< HEAD
    @cachedmethod(
        lambda self: self.A_IK_cache,
        key=lambda self, t, q, frame_ID=None: hashkey(t, *q),
    )
    def A_IK(self, t, q, frame_ID=None):
        return Exp_SO3_quat(q[3:])

    # TODO: delete this old version of caching
    # def A_IK(self, t, q, frame_ID=None):
    #     if not (t == self.t and np.allclose(q, self.q, rtol=1e-12, atol=1e-12)):
    #         self._A_IK = Exp_SO3_quat(q[3:])
    #         self.t = t
    #         self.q = q
    #     return self._A_IK
=======
    def updated(self, t, q):
        ret = not (t == self.t and np.allclose(q, self.q, atol=1e-15, rtol=1e-15))
        if ret:
            self.t = t
            self.q = q
            self.update.fill(True)
        return ret

    def A_IK(self, t, q, frame_ID=None):
        if self.updated(t, q) or self.update[0]:
            self._A_IK = Exp_SO3_quat(q[3:])
            self.update[0] = False
        return self._A_IK
>>>>>>> ce7d3216

    def A_IK_q(self, t, q, frame_ID=None):
        if self.updated(t, q) or self.update[1]:
            self._A_IK_q = np.zeros((3, 3, self.nq), dtype=q.dtype)
            self._A_IK_q[:, :, 3:] = Exp_SO3_quat_p(q[3:])
            self.update[1] = False
        return self._A_IK_q

    def r_OP(self, t, q, frame_ID=None, K_r_SP=np.zeros(3, dtype=float)):
        return q[:3] + self.A_IK(t, q) @ K_r_SP

    def r_OP_q(self, t, q, frame_ID=None, K_r_SP=np.zeros(3, dtype=float)):
        r_OP_q = np.zeros((3, self.nq), dtype=q.dtype)
        r_OP_q[:, :3] = np.eye(3)
        r_OP_q[:, :] += np.einsum("ijk,j->ik", self.A_IK_q(t, q), K_r_SP)
        return r_OP_q

    def v_P(self, t, q, u, frame_ID=None, K_r_SP=np.zeros(3, dtype=float)):
        return u[:3] + self.A_IK(t, q) @ cross3(u[3:], K_r_SP)

    def v_P_q(self, t, q, u, frame_ID=None, K_r_SP=np.zeros(3, dtype=float)):
        return np.einsum("ijk,j->ik", self.A_IK_q(t, q), cross3(u[3:], K_r_SP))

    def a_P(self, t, q, u, u_dot, frame_ID=None, K_r_SP=np.zeros(3, dtype=float)):
        return u_dot[:3] + self.A_IK(t, q) @ (
            cross3(u_dot[3:], K_r_SP) + cross3(u[3:], cross3(u[3:], K_r_SP))
        )

    def a_P_q(self, t, q, u, u_dot, frame_ID=None, K_r_SP=np.zeros(3, dtype=float)):
        return np.einsum(
            "ijk,j->ik",
            self.A_IK_q(t, q),
            cross3(u_dot[3:], K_r_SP) + cross3(u[3:], cross3(u[3:], K_r_SP)),
        )

    def a_P_u(self, t, q, u, u_dot, frame_ID=None, K_r_SP=np.zeros(3, dtype=float)):
        a_P_u = np.zeros((3, self.nu), dtype=float)
        a_P_u[:, 3:] = -self.A_IK(t, q) @ (
            ax2skew(cross3(u[3:], K_r_SP)) + ax2skew(u[3:]) @ ax2skew(K_r_SP)
        )
        return a_P_u

    def J_P(self, t, q, frame_ID=None, K_r_SP=np.zeros(3, dtype=float)):
        J_P = np.zeros((3, self.nu), dtype=q.dtype)
        J_P[:, :3] = np.eye(3)
        J_P[:, 3:] = -self.A_IK(t, q) @ ax2skew(K_r_SP)
        return J_P

    def J_P_q(self, t, q, frame_ID=None, K_r_SP=np.zeros(3, dtype=float)):
        J_P_q = np.zeros((3, self.nu, self.nq), dtype=q.dtype)
        J_P_q[:, 3:, :] = np.einsum("ijk,jl->ilk", self.A_IK_q(t, q), -ax2skew(K_r_SP))
        return J_P_q

    def kappa_P(self, t, q, u, frame_ID=None, K_r_SP=np.zeros(3)):
        return self.A_IK(t, q) @ (cross3(u[3:], cross3(u[3:], K_r_SP)))

    def kappa_P_q(self, t, q, u, frame_ID=None, K_r_SP=np.zeros(3)):
        return np.einsum(
            "ijk,j->ik", self.A_IK_q(t, q), cross3(u[3:], cross3(u[3:], K_r_SP))
        )

    def kappa_P_u(self, t, q, u, frame_ID=None, K_r_SP=np.zeros(3)):
        kappa_P_u = np.zeros((3, self.nu))
        kappa_P_u[:, 3:] = -self.A_IK(t, q) @ (
            ax2skew(cross3(u[3:], K_r_SP)) + ax2skew(u[3:]) @ ax2skew(K_r_SP)
        )
        return kappa_P_u

    def K_Omega(self, t, q, u, frame_ID=None):
        return u[3:]

    def K_Omega_q(self, t, q, u, frame_ID=None):
        return np.zeros((3, self.nq), dtype=np.common_type(q, u))

    def K_Psi(self, t, q, u, u_dot, frame_ID=None):
        return u_dot[3:]

    def K_Psi_q(self, t, q, u, u_dot, frame_ID=None):
        return np.zeros((3, self.nq), dtype=np.common_type(q, u, u_dot))

    def K_Psi_u(self, t, q, u, u_dot, frame_ID=None):
        return np.zeros((3, self.nu), dtype=np.common_type(q, u, u_dot))

    def K_kappa_R(self, t, q, u, frame_ID=None):
        return np.zeros(3, dtype=np.common_type(q, u))

    def K_kappa_R_q(self, t, q, u, frame_ID=None):
        return np.zeros((3, self.nq), dtype=np.common_type(q, u))

    def K_kappa_R_u(self, t, q, u, frame_ID=None):
        return np.zeros((3, self.nu), dtype=np.common_type(q, u))

    def K_J_R(self, t, q, frame_ID=None):
        K_J_R = np.zeros((3, self.nu), dtype=q.dtype)
        K_J_R[:, 3:] = np.eye(3)
        return K_J_R

    def K_J_R_q(self, t, q, frame_ID=None):
        return np.zeros((3, self.nu, self.nq), dtype=q.dtype)

    ########
    # export
    ########
    def export(self, sol_i, **kwargs):
        points = [self.r_OP(sol_i.t, sol_i.q[self.qDOF])]
        vel = [self.v_P(sol_i.t, sol_i.q[self.qDOF], sol_i.u[self.uDOF])]
        omega = [
            self.A_IK(sol_i.t, sol_i.q[self.qDOF])
            @ self.K_Omega(sol_i.t, sol_i.q[self.qDOF], sol_i.u[self.uDOF])
        ]
        A_IK = np.vsplit(self.A_IK(sol_i.t, sol_i.q[self.qDOF]).T, 3)

        cells = [("vertex", [[0]])]
        cell_data = dict(
            v=[vel], Omega=[omega], ex=[A_IK[0]], ey=[A_IK[1]], ez=[A_IK[2]]
        )
        return points, cells, None, cell_data<|MERGE_RESOLUTION|>--- conflicted
+++ resolved
@@ -49,14 +49,9 @@
             else np.asarray(q0)
         )
         self.u0 = np.zeros(self.nu, dtype=float) if u0 is None else np.asarray(u0)
+        self.la_S0 = np.zeros(self.nla_S, dtype=float)
         assert self.q0.size == self.nq
         assert self.u0.size == self.nu
-        self.t = None
-        self.q = np.empty(self.nq)
-        self.update = np.array(2 * [True])
-        # self.u = np.empty(self.nu)
-
-        self.la_S0 = np.zeros(self.nla_S, dtype=float)
         assert self.la_S0.size == self.nla_S
 
         self.mass = mass
@@ -66,6 +61,7 @@
         self.__M[3:, 3:] = self.K_Theta_S
 
         self.A_IK_cache = LRUCache(maxsize=1)
+        self.A_IK_q_cache = LRUCache(maxsize=1)
 
     #####################
     # kinematic equations
@@ -155,7 +151,6 @@
     def local_uDOF_P(self, frame_ID=None):
         return np.arange(self.nu)
 
-<<<<<<< HEAD
     @cachedmethod(
         lambda self: self.A_IK_cache,
         key=lambda self, t, q, frame_ID=None: hashkey(t, *q),
@@ -163,35 +158,14 @@
     def A_IK(self, t, q, frame_ID=None):
         return Exp_SO3_quat(q[3:])
 
-    # TODO: delete this old version of caching
-    # def A_IK(self, t, q, frame_ID=None):
-    #     if not (t == self.t and np.allclose(q, self.q, rtol=1e-12, atol=1e-12)):
-    #         self._A_IK = Exp_SO3_quat(q[3:])
-    #         self.t = t
-    #         self.q = q
-    #     return self._A_IK
-=======
-    def updated(self, t, q):
-        ret = not (t == self.t and np.allclose(q, self.q, atol=1e-15, rtol=1e-15))
-        if ret:
-            self.t = t
-            self.q = q
-            self.update.fill(True)
-        return ret
-
-    def A_IK(self, t, q, frame_ID=None):
-        if self.updated(t, q) or self.update[0]:
-            self._A_IK = Exp_SO3_quat(q[3:])
-            self.update[0] = False
-        return self._A_IK
->>>>>>> ce7d3216
-
+    @cachedmethod(
+        lambda self: self.A_IK_q_cache,
+        key=lambda self, t, q, frame_ID=None: hashkey(t, *q),
+    )
     def A_IK_q(self, t, q, frame_ID=None):
-        if self.updated(t, q) or self.update[1]:
-            self._A_IK_q = np.zeros((3, 3, self.nq), dtype=q.dtype)
-            self._A_IK_q[:, :, 3:] = Exp_SO3_quat_p(q[3:])
-            self.update[1] = False
-        return self._A_IK_q
+        A_IK_q = np.zeros((3, 3, self.nq), dtype=q.dtype)
+        A_IK_q[:, :, 3:] = Exp_SO3_quat_p(q[3:])
+        return A_IK_q
 
     def r_OP(self, t, q, frame_ID=None, K_r_SP=np.zeros(3, dtype=float)):
         return q[:3] + self.A_IK(t, q) @ K_r_SP
