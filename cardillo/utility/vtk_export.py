import numpy as np
from collections import namedtuple
import meshio
from xml.dom import minidom
from pathlib import Path
from shutil import rmtree

from cardillo.solver import Solution


class Export:
    def __init__(
        self,
        path: Path,
        folder_name: str,
        overwrite: bool,
        fps: float,
        solution: Solution,
        # system = None,
    ) -> None:
        super().__init__()
        self.path = path
        self.folder = self.__create_vtk_folder(folder_name, overwrite)
        self.fps = fps

        # self.system = system
        self.__prepare_data(solution)

    # helper functions
    def __vtk_file(self):
        self.root = minidom.Document()

        self.vtk_file = self.root.createElement("VTKFile")
        self.vtk_file.setAttribute("type", "Collection")
        self.root.appendChild(self.vtk_file)

        self.collection = self.root.createElement("Collection")
        self.vtk_file.appendChild(self.collection)

    def __unique_file_name(self, file_name):
        file_name_ = f"{file_name}0"
        i = 1
        while (self.path / f"{file_name_}.pvd").exists():
            file_name_ = f"{file_name}{i}"
            i += 1
        return file_name_

    def __write_time_step_and_name(self, t, file):
        # write time step and file name in pvd file
        dataset = self.root.createElement("DataSet")
        dataset.setAttribute("timestep", f"{t:0.6f}")
        dataset.setAttribute("file", file.name)
        self.collection.appendChild(dataset)

    def _write_pvd_file(self, path):
        xml_str = self.root.toprettyxml(indent="\t")
        with (path).open("w") as f:
            f.write(xml_str)

    def __prepare_data(self, sol):
        frames = len(sol.t)
        # target_frames = min(len(t), 100)
        animation_time_ = sol.t[-1] - sol.t[0]
        target_frames = max(1, int(animation_time_ * self.fps))
        frac = max(1, int(frames / target_frames))

        frames = target_frames
        t = sol.t[::frac]
        q = sol.q[::frac]
        if sol.u is not None:
            u = sol.u[::frac]
        else:
            u = None
        if sol.u_dot is not None:
            u_dot = sol.u_dot[::frac]
        else:
            u_dot = None
<<<<<<< HEAD
        if sol.la_g is not None:
            la_g = sol.la_g[::frac]
        else:
            la_g = None
=======
        la_g = sol.la_g[::frac]
>>>>>>> 9faf3d72
        if sol.la_gamma is not None:
            la_gamma = sol.la_gamma[::frac]
        else:
            la_gamma = None
<<<<<<< HEAD
        if hasattr(sol, "q_dot"):
            q_dot = sol.q_dot[::frac]
        else:
            q_dot = None
=======
>>>>>>> 9faf3d72
        if hasattr(sol, "P_N"):
            P_N = sol.P_N[::frac]
        else:
            P_N = None
        if hasattr(sol, "P_F"):
            P_F = sol.P_F[::frac]
        else:
            P_F = None

        # TODO default values + not None values of solution object
        self.solution = Solution(
            t=t,
            q=q,
            u=u,
            q_dot=q_dot,
            u_dot=u_dot,
            la_g=la_g,
            la_gamma=la_gamma,
            P_N=P_N,
            P_F=P_F,
        )

    def __create_vtk_folder(self, folder_name: str, overwrite: bool):
        path = self.path / folder_name
        i = 0
        if not overwrite:
            while path.exists():
                path = self.path / str(folder_name + f"_{i}")
                i += 1
        else:
            if path.exists():
                rmtree(path)
        path.mkdir(parents=True, exist_ok=overwrite)
        self.path = path

    def __export_list(self, sol_i, **kwargs):
        points, cells, point_data, cell_data = [], [], {}, {}
        l = 0
        for contr in self.contr_list:
            p, c, p_data, c_data = contr.export(sol_i, **kwargs)
            l = len(points)
            points.extend(p)
            cells.extend(
                [(tup[0], [[i + l for i in idx] for idx in tup[1]]) for tup in c]
            )
            if c_data is not None:
                for key in c_data.keys():
                    if not key in cell_data.keys():
                        cell_data[key] = c_data[key]
                    else:
                        cell_data[key].extend(c_data[key])
            if p_data is not None:
                for key in p_data.keys():
                    if not key in point_data.keys():
                        point_data[key] = p_data[key]
                    else:
                        point_data[key].extend(p_data[key])

        return points, cells, point_data, cell_data

    def export_contr(self, contr, **kwargs):
        """_summary_

        Args:
            contr (Any): one contribution or list, tuple, dict... of same type
            base_export (bool): kwargs arg, decides if derived class uses export function of base class or overriden function in derived class
            file_name (string): kwargs arg, set custom file name instead of class name of exported contr
        """
        self.__vtk_file()
        # export one contr
        if not isinstance(contr, (list, tuple, np.ndarray)):
            if "file_name" in kwargs:
                contr_name = kwargs["file_name"]
            else:
                contr_name = contr.__class__.__name__
            export = contr.export
        # export list of contributions of same type (mixing types is not useful)
        else:
            if "file_name" in kwargs:
                contr_name = kwargs["file_name"]
            else:
                contr_name = contr[0].__class__.__name__
            self.contr_list = contr
            export = self.__export_list
        file_name = self.__unique_file_name(contr_name)
        for i, sol_i in enumerate(self.solution):
            file_i = self.path / f"{file_name}_{i}.vtu"
            self.__write_time_step_and_name(sol_i.t, file_i)

            points, cells, point_data, cell_data = export(sol_i, **kwargs)

            meshio.write_points_cells(
                filename=file_i,
                points=points,
                cells=cells,
                point_data=point_data,
                cell_data=cell_data,
                # binary=False,  # TODO set to True before merge
            )
        self._write_pvd_file(self.path / f"{file_name}.pvd")<|MERGE_RESOLUTION|>--- conflicted
+++ resolved
@@ -75,25 +75,18 @@
             u_dot = sol.u_dot[::frac]
         else:
             u_dot = None
-<<<<<<< HEAD
         if sol.la_g is not None:
             la_g = sol.la_g[::frac]
         else:
             la_g = None
-=======
-        la_g = sol.la_g[::frac]
->>>>>>> 9faf3d72
         if sol.la_gamma is not None:
             la_gamma = sol.la_gamma[::frac]
         else:
             la_gamma = None
-<<<<<<< HEAD
         if hasattr(sol, "q_dot"):
             q_dot = sol.q_dot[::frac]
         else:
             q_dot = None
-=======
->>>>>>> 9faf3d72
         if hasattr(sol, "P_N"):
             P_N = sol.P_N[::frac]
         else:
