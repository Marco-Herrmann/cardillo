import numpy as np
from cardillo.math import (
<<<<<<< HEAD
    pi,
    norm,
    cross3,
    ax2skew,
    approx_fprime,
    # tangent_map_s,
    Log_SO3,
=======
>>>>>>> 5fec4220
    SE3,
    SE3inv,
    Exp_SE3,
    Log_SE3,
    Exp_SE3_h,
    Log_SE3_H,
)
from cardillo.beams._base import (
    I_TimoshenkoPetrovGalerkinBaseAxisAngle,
    K_TimoshenkoPetrovGalerkinBaseAxisAngle,
)


class K_TimoshenkoAxisAngleSE3(K_TimoshenkoPetrovGalerkinBaseAxisAngle):
    def __init__(
        self,
        cross_section,
        material_model,
        A_rho0,
        K_S_rho0,
        K_I_rho0,
        nelement,
        Q,
        q0=None,
        u0=None,
    ):
        super().__init__(
            cross_section,
            material_model,
            A_rho0,
            K_S_rho0,
            K_I_rho0,
            1,
            1,
            nelement,
            2,
            2,
            Q,
            q0=q0,
            u0=u0,
            basis_r="Lagrange",
            basis_psi="Lagrange",
        )

    @staticmethod
    def straight_configuration(
        nelement,
        L,
        r_OP=np.zeros(3, dtype=float),
        A_IK=np.eye(3, dtype=float),
    ):
        return K_TimoshenkoPetrovGalerkinBaseAxisAngle.straight_configuration(
            1, 1, "Lagrange", "Lagrange", nelement, L, r_OP, A_IK
        )

    @staticmethod
    def straight_initial_configuration(
        nelement,
        L,
        r_OP=np.zeros(3, dtype=float),
        A_IK=np.eye(3, dtype=float),
        v_P=np.zeros(3, dtype=float),
        K_omega_IK=np.zeros(3, dtype=float),
    ):
        return K_TimoshenkoPetrovGalerkinBaseAxisAngle.straight_initial_configuration(
            1, 1, "Lagrange", "Lagrange", nelement, L, r_OP, A_IK, v_P, K_omega_IK
        )

    def _eval(self, qe, xi):
        # extract nodal screws
        nodalDOF0 = np.concatenate(
            (self.nodalDOF_element_r[0], self.nodalDOF_element_psi[0])
        )
        nodalDOF1 = np.concatenate(
            (self.nodalDOF_element_r[1], self.nodalDOF_element_psi[1])
        )
        h0 = qe[nodalDOF0]
        r_OP0 = h0[:3]
        psi0 = h0[3:]
        h1 = qe[nodalDOF1]
        r_OP1 = h1[:3]
        psi1 = h1[3:]

        # nodal transformations
        A_IK0 = self.RotationBase.Exp_SO3(psi0)
        A_IK1 = self.RotationBase.Exp_SO3(psi1)
        H_IK0 = SE3(A_IK0, r_OP0)
        H_IK1 = SE3(A_IK1, r_OP1)

        # inverse transformation of first node
        H_IK0_inv = SE3inv(H_IK0)

        # compute relative transformation
        H_K0K1 = H_IK0_inv @ H_IK1

        # compute relative screw
        h_K0K1 = Log_SE3(H_K0K1)

        # find element number containing xi
        el = self.element_number(xi)

        # get element interval
        xi0, xi1 = self.knot_vector_r.element_interval(el)

        # second linear Lagrange shape function
        N1_xi = 1.0 / (xi1 - xi0)
        N1 = (xi - xi0) * N1_xi

        # relative interpolation of local se(3) objects
        h_local = N1 * h_K0K1
        h_local_xi = N1_xi * h_K0K1

        # composition of reference and local transformation
        H_local = Exp_SE3(h_local)
        H_IK = H_IK0 @ H_local

        # extract centerline and transformation matrix
        A_IK = H_IK[:3, :3]
        r_OP = H_IK[:3, 3]

        # extract strains
        K_Gamma_bar = h_local_xi[:3]
        K_Kappa_bar = h_local_xi[3:]

        return r_OP, A_IK, K_Gamma_bar, K_Kappa_bar

    def _deval(self, qe, xi):
        # extract nodal screws
        nodalDOF0 = np.concatenate(
            (self.nodalDOF_element_r[0], self.nodalDOF_element_psi[0])
        )
        nodalDOF1 = np.concatenate(
            (self.nodalDOF_element_r[1], self.nodalDOF_element_psi[1])
        )
        h0 = qe[nodalDOF0]
        r_OP0 = h0[:3]
        psi0 = h0[3:]
        h1 = qe[nodalDOF1]
        r_OP1 = h1[:3]
        psi1 = h1[3:]

        # nodal transformations
        A_IK0 = self.RotationBase.Exp_SO3(psi0)
        A_IK1 = self.RotationBase.Exp_SO3(psi1)
        H_IK0 = SE3(A_IK0, r_OP0)
        H_IK1 = SE3(A_IK1, r_OP1)
        A_IK0_psi0 = self.RotationBase.Exp_SO3_psi(psi0)
        A_IK1_psi1 = self.RotationBase.Exp_SO3_psi(psi1)

        n_psi = self.RotationBase.dim()
        H_IK0_h0 = np.zeros((4, 4, 3 + n_psi), dtype=float)
        H_IK0_h0[:3, :3, 3:] = A_IK0_psi0
        H_IK0_h0[:3, 3, :3] = np.eye(3, dtype=float)
        H_IK1_h1 = np.zeros((4, 4, 3 + n_psi), dtype=float)
        H_IK1_h1[:3, :3, 3:] = A_IK1_psi1
        H_IK1_h1[:3, 3, :3] = np.eye(3, dtype=float)

        # inverse transformation of first node
        H_IK0_inv = SE3inv(H_IK0)
        H_IK0_inv_h0 = np.zeros((4, 4, 3 + n_psi), dtype=float)
        H_IK0_inv_h0[:3, :3, 3:] = A_IK0_psi0.transpose(1, 0, 2)
        H_IK0_inv_h0[:3, 3, 3:] = -np.einsum("k,kij->ij", r_OP0, A_IK0_psi0)
        H_IK0_inv_h0[:3, 3, :3] = -A_IK0.T

        # compute relative transformation
        H_K0K1 = H_IK0_inv @ H_IK1
        H_K0K1_h0 = np.einsum("ilk,lj->ijk", H_IK0_inv_h0, H_IK1)
        H_K0K1_h1 = np.einsum("il,ljk->ijk", H_IK0_inv, H_IK1_h1)

        # compute relative screw
        h_K0K1 = Log_SE3(H_K0K1)
        h_K0K1_HK0K1 = Log_SE3_H(H_K0K1)
        h_K0K1_h0 = np.einsum("ikl,klj->ij", h_K0K1_HK0K1, H_K0K1_h0)
        h_K0K1_h1 = np.einsum("ikl,klj->ij", h_K0K1_HK0K1, H_K0K1_h1)

        # find element number containing xi
        el = self.element_number(xi)

        # get element interval
        xi0, xi1 = self.knot_vector_r.element_interval(el)

        # second linear Lagrange shape function
        N1_xi = 1.0 / (xi1 - xi0)
        N1 = (xi - xi0) * N1_xi

        # relative interpolation of local se(3) objects
        h_local = N1 * h_K0K1
        h_local_xi = N1_xi * h_K0K1
        h_local_h0 = N1 * h_K0K1_h0
        h_local_h1 = N1 * h_K0K1_h1
        h_local_xi_h0 = N1_xi * h_K0K1_h0
        h_local_xi_h1 = N1_xi * h_K0K1_h1

        # composition of reference and local transformation
        H_local = Exp_SE3(h_local)
        H_local_h = Exp_SE3_h(h_local)
        H_local_h0 = np.einsum("ijl,lk->ijk", H_local_h, h_local_h0)
        H_local_h1 = np.einsum("ijl,lk->ijk", H_local_h, h_local_h1)
        H_IK = H_IK0 @ H_local
        H_IK_h0 = np.einsum("ilk,lj", H_IK0_h0, H_local) + np.einsum(
            "il,ljk->ijk", H_IK0, H_local_h0
        )
        H_IK_h1 = np.einsum("il,ljk->ijk", H_IK0, H_local_h1)

        # extract centerline and transformation matrix
        A_IK = H_IK[:3, :3]
        r_OP = H_IK[:3, 3]
        A_IK_qe = np.zeros((3, 3, self.nq_element), dtype=float)
        A_IK_qe[:, :, nodalDOF0] = H_IK_h0[:3, :3]
        A_IK_qe[:, :, nodalDOF1] = H_IK_h1[:3, :3]
        r_OP_qe = np.zeros((3, self.nq_element), dtype=float)
        r_OP_qe[:, nodalDOF0] = H_IK_h0[:3, 3]
        r_OP_qe[:, nodalDOF1] = H_IK_h1[:3, 3]

        # extract strains
        K_Gamma_bar = h_local_xi[:3]
        K_Kappa_bar = h_local_xi[3:]
        K_Gamma_bar_qe = np.zeros((3, self.nq_element), dtype=float)
        K_Gamma_bar_qe[:, nodalDOF0] = h_local_xi_h0[:3]
        K_Gamma_bar_qe[:, nodalDOF1] = h_local_xi_h1[:3]
        K_Kappa_bar_qe = np.zeros((3, self.nq_element), dtype=float)
        K_Kappa_bar_qe[:, nodalDOF0] = h_local_xi_h0[3:]
        K_Kappa_bar_qe[:, nodalDOF1] = h_local_xi_h1[3:]

        return (
            r_OP,
            A_IK,
            K_Gamma_bar,
            K_Kappa_bar,
            r_OP_qe,
            A_IK_qe,
            K_Gamma_bar_qe,
            K_Kappa_bar_qe,
        )

    def A_IK(self, t, q, frame_ID):
        return self._eval(q, frame_ID[0])[1]

    def A_IK_q(self, t, q, frame_ID):
        return self._deval(q, frame_ID[0])[5]<|MERGE_RESOLUTION|>--- conflicted
+++ resolved
@@ -1,15 +1,5 @@
 import numpy as np
 from cardillo.math import (
-<<<<<<< HEAD
-    pi,
-    norm,
-    cross3,
-    ax2skew,
-    approx_fprime,
-    # tangent_map_s,
-    Log_SO3,
-=======
->>>>>>> 5fec4220
     SE3,
     SE3inv,
     Exp_SE3,
