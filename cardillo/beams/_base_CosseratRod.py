import numpy as np
from abc import ABC, abstractmethod
import warnings

from cardillo.beams._base_export import RodExportBase

from cardillo.math import (
    norm,
    cross3,
    ax2skew,
    approx_fprime,
    Log_SO3_quat,
    T_SO3_inv_quat,
    T_SO3_inv_quat_P,
)

from cardillo.utility.coo_matrix import CooMatrix
from cardillo.discretization.lagrange import LagrangeKnotVector
from cardillo.discretization.mesh1D import Mesh1D


class CosseratRod(RodExportBase, ABC):
    def __init__(
        self,
        cross_section,
        material_model,
        A_rho0,
        K_S_rho0,
        K_I_rho0,
        polynomial_degree,
        nelement,
        nquadrature,
        nquadrature_dyn,
        Q,
        q0=None,
        u0=None,
    ):
        """Base class for Petrov-Galerkin Cosserat rod formulations that uses quaternions for the parametrization of the nodal orientations."""

        super().__init__(cross_section)

        # beam properties
        self.material_model = material_model
        self.A_rho0 = A_rho0
        self.K_S_rho0 = K_S_rho0
        self.K_I_rho0 = K_I_rho0

        # can we use a constant mass matrix
        if np.allclose(K_S_rho0, np.zeros_like(K_S_rho0)):
            self.constant_mass_matrix = True
        else:
            self.constant_mass_matrix = False

        # distinguish between inertia quadrature and other parts
        self.nquadrature_dyn = nquadrature_dyn
        self.nquadrature = nquadrature
        self.nelement = nelement
        print(f"nquadrature_dyn: {nquadrature_dyn}")
        print(f"nquadrature: {nquadrature}")

        ######################################################
        # discretization parameters centerline and orientation
        ######################################################
        self.polynomial_degree_r = polynomial_degree
        self.polynomial_degree_psi = polynomial_degree
        self.knot_vector_r = LagrangeKnotVector(self.polynomial_degree_r, nelement)
        self.knot_vector_psi = LagrangeKnotVector(self.polynomial_degree_psi, nelement)

        # build mesh objects
        self.mesh_r = Mesh1D(
            self.knot_vector_r,
            nquadrature,
            dim_q=3,
            derivative_order=1,
            basis="Lagrange",
            quadrature="Gauss",
        )
        self.mesh_r_dyn = Mesh1D(
            self.knot_vector_r,
            nquadrature_dyn,
            dim_q=3,
            derivative_order=1,
            basis="Lagrange",
            quadrature="Gauss",
        )
        self.mesh_psi = Mesh1D(
            self.knot_vector_psi,
            nquadrature,
            dim_q=4,
            derivative_order=1,
            basis="Lagrange",
            quadrature="Gauss",
            dim_u=3,
        )
        self.mesh_psi_dyn = Mesh1D(
            self.knot_vector_psi,
            nquadrature_dyn,
            dim_q=4,
            derivative_order=1,
            basis="Lagrange",
            quadrature="Gauss",
            dim_u=3,
        )

        # total number of nodes
        self.nnodes_r = self.mesh_r.nnodes
        self.nnodes_psi = self.mesh_psi.nnodes

        # number of nodes per element
        self.nnodes_element_r = self.mesh_r.nnodes_per_element
        self.nnodes_element_psi = self.mesh_psi.nnodes_per_element

        # total number of generalized coordinates and velocities
        self.nq_r = self.mesh_r.nq
        self.nq_psi = self.mesh_psi.nq
        self.nq = self.nq_r + self.nq_psi

        self.nu_r = self.mesh_r.nu
        self.nu_psi = self.mesh_psi.nu
        self.nu = self.nu_r + self.nu_psi

        # number of generalized coordinates and velocities per element
        self.nq_element_r = self.mesh_r.nq_per_element
        self.nq_element_psi = self.mesh_psi.nq_per_element
        self.nq_element = self.nq_element_r + self.nq_element_psi

        self.nu_element_r = self.mesh_r.nu_per_element
        self.nu_element_psi = self.mesh_psi.nu_per_element
        self.nu_element = self.nu_element_r + self.nu_element_psi

        # global element connectivity
        # qe = q[elDOF[e]] "q^e = C_e,q q"
        self.elDOF_r = self.mesh_r.elDOF
        self.elDOF_psi = self.mesh_psi.elDOF + self.nq_r
        self.elDOF_r_u = self.mesh_r.elDOF_u
        self.elDOF_psi_u = self.mesh_psi.elDOF_u + self.nu_r

        # global nodal connectivity
        self.nodalDOF_r = self.mesh_r.nodalDOF
        self.nodalDOF_psi = self.mesh_psi.nodalDOF + self.nq_r
        self.nodalDOF_r_u = self.mesh_r.nodalDOF_u
        self.nodalDOF_psi_u = self.mesh_psi.nodalDOF_u + self.nu_r

        # nodal connectivity on element level
        # r_OP_i^e = C_r,i^e * C_e,q q = C_r,i^e * q^e
        # r_OPi = qe[nodelDOF_element_r[i]]
        self.nodalDOF_element_r = self.mesh_r.nodalDOF_element
        self.nodalDOF_element_psi = self.mesh_psi.nodalDOF_element + self.nq_element_r
        self.nodalDOF_element_r_u = self.mesh_r.nodalDOF_element_u
        self.nodalDOF_element_psi_u = (
            self.mesh_psi.nodalDOF_element_u + self.nu_element_r
        )

        # build global elDOF connectivity matrix
        self.elDOF = np.zeros((nelement, self.nq_element), dtype=int)
        self.elDOF_u = np.zeros((nelement, self.nu_element), dtype=int)
        for el in range(nelement):
            self.elDOF[el, : self.nq_element_r] = self.elDOF_r[el]
            self.elDOF[el, self.nq_element_r :] = self.elDOF_psi[el]
            self.elDOF_u[el, : self.nu_element_r] = self.elDOF_r_u[el]
            self.elDOF_u[el, self.nu_element_r :] = self.elDOF_psi_u[el]

        # shape functions and their first derivatives
        self.N_r = self.mesh_r.N
        self.N_r_xi = self.mesh_r.N_xi
        self.N_psi = self.mesh_psi.N
        self.N_psi_xi = self.mesh_psi.N_xi

        self.N_r_dyn = self.mesh_r_dyn.N
        self.N_psi_dyn = self.mesh_psi_dyn.N

        # quadrature points
        # note: compliance equations use the same quadrature points
        self.qp = self.mesh_r.qp  # quadrature points
        self.qw = self.mesh_r.wp  # quadrature weights
        self.qp_dyn = self.mesh_r_dyn.qp  # quadrature points for dynamics
        self.qw_dyn = self.mesh_r_dyn.wp  # quadrature weights for dynamics

        # reference generalized coordinates, initial coordinates and initial velocities
        self.Q = Q
        self.q0 = Q.copy() if q0 is None else q0
        self.u0 = np.zeros(self.nu, dtype=float) if u0 is None else u0

        # evaluate shape functions at specific xi
        self.basis_functions_r = self.mesh_r.eval_basis
        self.basis_functions_psi = self.mesh_psi.eval_basis

        # quaternion constraints
        dim_g_S = 1
        self.nla_S = self.nnodes_psi * dim_g_S
        self.nodalDOF_la_S = np.arange(self.nla_S).reshape(self.nnodes_psi, dim_g_S)
        self.la_S0 = np.zeros(self.nla_S, dtype=float)

        self.set_reference_strains(self.Q)

    def set_reference_strains(self, Q):
        self.Q = Q.copy()

        # precompute values of the reference configuration in order to save computation time
        # J in Harsch2020b (5)
        self.J = np.zeros((self.nelement, self.nquadrature), dtype=float)
        self.J_dyn = np.zeros((self.nelement, self.nquadrature_dyn), dtype=float)
        # dilatation and shear strains of the reference configuration
        self.K_Gamma0 = np.zeros((self.nelement, self.nquadrature, 3), dtype=float)
        # curvature of the reference configuration
        self.K_Kappa0 = np.zeros((self.nelement, self.nquadrature, 3), dtype=float)

        for el in range(self.nelement):
            qe = self.Q[self.elDOF[el]]

            for i in range(self.nquadrature):
                # current quadrature point
                qpi = self.qp[el, i]

                # evaluate required quantities
                _, _, K_Gamma_bar, K_Kappa_bar = self._eval(qe, qpi)

                # length of reference tangential vector
                J = norm(K_Gamma_bar)

                # axial and shear strains
                K_Gamma = K_Gamma_bar / J

                # torsional and flexural strains
                K_Kappa = K_Kappa_bar / J

                # safe precomputed quantities for later
                self.J[el, i] = J
                self.K_Gamma0[el, i] = K_Gamma
                self.K_Kappa0[el, i] = K_Kappa

            for i in range(self.nquadrature_dyn):
                # current quadrature point
                qpi = self.qp_dyn[el, i]

                # evaluate required quantities
                # _, _, K_Gamma_bar, K_Kappa_bar = self._eval(qe, qpi)

                _, _, K_Gamma_bar, K_Kappa_bar = self._eval(qe, qpi)

                # length of reference tangential vector
                self.J_dyn[el, i] = norm(K_Gamma_bar)

    @staticmethod
    def straight_configuration(
        nelement,
        L,
        polynomial_degree=1,
        r_OP=np.zeros(3, dtype=float),
        A_IK=np.eye(3, dtype=float),
    ):
        nnodes_r = polynomial_degree * nelement + 1
        nnodes_psi = polynomial_degree * nelement + 1

        x0 = np.linspace(0, L, num=nnodes_r)
        y0 = np.zeros(nnodes_r)
        z0 = np.zeros(nnodes_r)

        r0 = np.vstack((x0, y0, z0))
        for i in range(nnodes_r):
            r0[:, i] = r_OP + A_IK @ r0[:, i]

        # reshape generalized coordinates to nodal ordering
        q_r = r0.reshape(-1, order="C")

        # we have to extract the rotation vector from the given rotation matrix
        # and set its value for each node
        psi = Log_SO3_quat(A_IK)
        q_psi = np.repeat(psi, nnodes_psi)

        return np.concatenate([q_r, q_psi])

    @staticmethod
    def deformed_configuration(
        nelement,
        curve,
        dcurve,
        ddcurve,
        angle,
        polynomial_degree=1,
        r_OP=np.zeros(3, dtype=float),
        A_IK=np.eye(3, dtype=float),
    ):
        nnodes_r = polynomial_degree * nelement + 1

        LL = np.linspace(0, angle, nnodes_r)

        # nodal positions
        r0 = np.zeros((3, nnodes_r))
        P0 = np.zeros((4, nnodes_r))

        for i in range(nnodes_r):
            r0[:, i] = r_OP + A_IK @ curve(LL[i])
            A_KC = np.zeros((3, 3))
            A_KC[:, 0] = dcurve(LL[i]) / norm(dcurve(LL[i]))
            A_KC[:, 1] = ddcurve(LL[i]) / norm(ddcurve(LL[i]))
            A_KC[:, 2] = cross3(A_KC[:, 0], A_KC[:, 1])
            A_IC = A_IK @ A_KC
            P0[:, i] = Log_SO3_quat(A_IC)

            # TODO: check for half space

        for i in range(nnodes_r - 1):
            inner = P0[:, i] @ P0[:, i + 1]
            print(f"i: {i}")
            if inner < 0:
                print("wrong hemisphere!")
                P0[:, i + 1] *= -1
            else:
                print(f"correct hemisphere")

        # reshape nodal positions for generalized coordinates tuple
        q_r = r0.reshape(-1, order="C")
        q_P = P0.reshape(-1, order="C")

        return np.concatenate([q_r, q_P])

    @staticmethod
    def straight_initial_configuration(
        nelement,
        L,
        polynomial_degree=1,
        r_OP=np.zeros(3, dtype=float),
        A_IK=np.eye(3, dtype=float),
        v_P=np.zeros(3, dtype=float),
        K_omega_IK=np.zeros(3, dtype=float),
    ):
        nnodes_r = polynomial_degree * nelement + 1
        nnodes_psi = polynomial_degree * nelement + 1

        x0 = np.linspace(0, L, num=nnodes_r)
        y0 = np.zeros(nnodes_r)
        z0 = np.zeros(nnodes_r)

        r_OC0 = np.vstack((x0, y0, z0))
        for i in range(nnodes_r):
            r_OC0[:, i] = r_OP + A_IK @ r_OC0[:, i]

        # reshape generalized coordinates to nodal ordering
        q_r = r_OC0.reshape(-1, order="C")

        psi = Log_SO3_quat(A_IK)
        q_psi = np.repeat(psi, nnodes_psi)

        ################################
        # compute generalized velocities
        ################################
        # centerline velocities
        v_C0 = np.zeros_like(r_OC0, dtype=float)
        for i in range(nnodes_r):
            v_C0[:, i] = v_P + cross3(A_IK @ K_omega_IK, (r_OC0[:, i] - r_OC0[:, 0]))

        # reshape generalized velocities to nodal ordering
        u_r = v_C0.reshape(-1, order="C")

        # all nodes share the same angular velocity
        u_psi = np.repeat(K_omega_IK, nnodes_psi)

        q0 = np.concatenate([q_r, q_psi])
        u0 = np.concatenate([u_r, u_psi])

        return q0, u0

    def element_number(self, xi):
        """Compute element number from given xi."""
        return self.knot_vector_r.element_number(xi)[0]

    ############################
    # export of centerline nodes
    ############################
    def nodes(self, q):
        q_body = q[self.qDOF]
        return np.array([q_body[nodalDOF] for nodalDOF in self.nodalDOF_r]).T

    ##################
    # abstract methods
    ##################
    @abstractmethod
    def _eval(self, qe, xi, mixed=False):
        """Compute (r_OP, A_IK, K_Gamma_bar, K_Kappa_bar)."""
        ...

    # @abstractmethod
    # def _deval(self, qe, xi):
    #     """Compute
    #         * r_OP
    #         * A_IK
    #         * K_Gamma_bar
    #         * K_Kappa_bar
    #         * r_OP_qe
    #         * A_IK_qe
    #         * K_Gamma_bar_qe
    #         * K_Kappa_bar_qe
    #     """
    #     ...

    @abstractmethod
    def A_IK(self, t, q, frame_ID):
        ...

    @abstractmethod
    def A_IK_q(self, t, q, frame_ID):
        ...

    ################################################
    # constraint equations without constraint forces
    ################################################
    def g_S(self, t, q):
        g_S = np.zeros(self.nla_S, dtype=q.dtype)
        for node in range(self.nnodes_psi):
            psi = q[self.nodalDOF_psi[node]]
            g_S[self.nodalDOF_la_S[node]] = np.array([psi @ psi - 1])
        return g_S

    def g_S_q(self, t, q):
        coo = CooMatrix((self.nla_S, self.nq))
        for node in range(self.nnodes_psi):
            nodalDOF = self.nodalDOF_psi[node]
            nodalDOF_S = self.nodalDOF_la_S[node]
            psi = q[nodalDOF]
            coo[nodalDOF_S, nodalDOF] = 2 * psi.reshape(1, -1)
        return coo

    def g_S_q_T_mu_q(self, t, q, mu):
        coo = CooMatrix((self.nq, self.nq))
        for node in range(self.nnodes_psi):
            nodalDOF = self.nodalDOF_psi[node]
            nodalDOF_S = self.nodalDOF_la_S[node]
            coo[nodalDOF, nodalDOF] = 2 * mu[node] * np.eye(4)
        return coo

    #########################################
    # kinematic equation
    #########################################
    def q_dot(self, t, q, u):
        # centerline part
        q_dot = np.zeros_like(q, dtype=np.common_type(q, u))

        # centerline part
        for node in range(self.nnodes_r):
            nodalDOF_r = self.nodalDOF_r[node]
            q_dot[nodalDOF_r] = u[nodalDOF_r]

        # axis angle vector part
        for node in range(self.nnodes_psi):
            nodalDOF_psi = self.nodalDOF_psi[node]
            nodalDOF_psi_u = self.nodalDOF_psi_u[node]
            psi = q[nodalDOF_psi]
            K_omega_IK = u[nodalDOF_psi_u]
            q_dot[nodalDOF_psi] = T_SO3_inv_quat(psi, normalize=False) @ K_omega_IK

        return q_dot

    def q_dot_u(self, t, q):
        coo = CooMatrix((self.nq, self.nu))

        # trivial kinematic equation for centerline
        coo[range(self.nq_r), range(self.nu_r)] = np.eye(self.nq_r)

        # axis angle vector part
        for node in range(self.nnodes_psi):
            nodalDOF_psi = self.nodalDOF_psi[node]
            nodalDOF_psi_u = self.nodalDOF_psi_u[node]

            psi = q[nodalDOF_psi]
            psi = psi / norm(psi)
            coo[nodalDOF_psi, nodalDOF_psi_u] = T_SO3_inv_quat(psi, normalize=False)

        return coo

    def q_dot_q(self, t, q, u):
        coo = CooMatrix((self.nq, self.nq))

        # axis angle vector part
        for node in range(self.nnodes_psi):
            nodalDOF_psi = self.nodalDOF_psi[node]
            nodalDOF_psi_u = self.nodalDOF_psi_u[node]
            psi = q[nodalDOF_psi]
            K_omega_IK = u[nodalDOF_psi_u]

            coo[nodalDOF_psi, nodalDOF_psi] = np.einsum(
                "ijk,j->ik",
                T_SO3_inv_quat_P(psi, normalize=False),
                K_omega_IK,
            )

        return coo

    def step_callback(self, t, q, u):
        for node in range(self.nnodes_psi):
            psi = q[self.nodalDOF_psi[node]]
            q[self.nodalDOF_psi[node]] = psi / norm(psi)
        return q, u

    ###############################
    # potential and internal forces
    ###############################
    # # TODO:
    # def E_pot(self, t, q):
    #     E_pot = 0.0
    #     for el in range(self.nelement):
    #         elDOF = self.elDOF[el]
    #         E_pot += self.E_pot_el(q[elDOF], el)
    #     return E_pot

    # # TODO:
    # def E_pot_el(self, qe, el):
    #     E_pot_el = 0.0

    #     for i in range(self.nquadrature):
    #         # extract reference state variables
    #         qpi = self.qp[el, i]
    #         qwi = self.qw[el, i]
    #         Ji = self.J[el, i]
    #         K_Gamma0 = self.K_Gamma0[el, i]
    #         K_Kappa0 = self.K_Kappa0[el, i]

    #         # evaluate required quantities
    #         _, _, K_Gamma_bar, K_Kappa_bar = self._eval(qe, qpi)

    #         # axial and shear strains
    #         K_Gamma = K_Gamma_bar / Ji

    #         # torsional and flexural strains
    #         K_Kappa = K_Kappa_bar / Ji

    #         # evaluate strain energy function
    #         E_pot_el += (
    #             self.material_model.potential(K_Gamma, K_Gamma0, K_Kappa, K_Kappa0)
    #             * Ji
    #             * qwi
    #         )

    #     return E_pot_el

    def eval_stresses(self, t, q, xi, mixed=False):
        raise NotImplementedError
        el = self.element_number(xi)
        Qe = self.Q[self.elDOF[el]]
        qe = q[self.elDOF[el]]

        _, _, K_Gamma_bar0, K_Kappa_bar0 = self._eval(Qe, xi)

        J_0 = norm(K_Gamma_bar0)
        K_Gamma0 = K_Gamma_bar0 / J_0
        K_Kappa0 = K_Kappa_bar0 / J_0

        _, _, K_Gamma_bar, K_Kappa_bar = self._eval(qe, xi)

        J = norm(K_Gamma_bar)
        K_Gamma = K_Gamma_bar / J
        K_Kappa = K_Kappa_bar / J

        K_n_DB = self.material_model.K_n(K_Gamma, K_Gamma0, K_Kappa, K_Kappa0)
        K_m_DB = self.material_model.K_m(K_Gamma, K_Gamma0, K_Kappa, K_Kappa0)

        if mixed:
            N_n = N_m = self.basis_functions_n(xi).flatten()
            K_n = np.zeros(3, dtype=qe.dtype)
            K_m = np.zeros(3, dtype=qe.dtype)

            for node in range(self.nnodes_element_n):
                n_node = qe[self.nodalDOF_element_n[node]]
                K_n += N_n[node] * n_node
                m_node = qe[self.nodalDOF_element_m[node]]
                K_m += N_m[node] * m_node

            return K_n, K_m, K_n_DB, K_m_DB
        else:
            return K_n_DB, K_m_DB

    def eval_strains(self, t, q, xi, mixed=False):
        raise NotImplementedError
        el = self.element_number(xi)
        Qe = self.Q[self.elDOF[el]]
        qe = q[self.elDOF[el]]

        _, _, K_Gamma_bar0, K_Kappa_bar0 = self._eval(Qe, xi)

        J_0 = norm(K_Gamma_bar0)
        K_Gamma0 = K_Gamma_bar0 / J_0
        K_Kappa0 = K_Kappa_bar0 / J_0

        _, _, K_Gamma_bar, K_Kappa_bar = self._eval(qe, xi)

        J = norm(K_Gamma_bar)
        K_Gamma_DB = K_Gamma_bar / J
        K_Kappa_DB = K_Kappa_bar / J

        if mixed:
            N_n = N_m = self.basis_functions_n(xi).flatten()
            K_n = np.zeros(3, dtype=qe.dtype)
            K_m = np.zeros(3, dtype=qe.dtype)

            for node in range(self.nnodes_element_n):
                n_node = qe[self.nodalDOF_element_n[node]]
                K_n += N_n[node] * n_node
                m_node = qe[self.nodalDOF_element_m[node]]
                K_m += N_m[node] * m_node

            K_Gamma = self.material_model.K_gam_comp(K_n, K_Gamma0)
            K_Kappa = self.material_model.K_kap_comp(K_m, K_Kappa0)

            return K_Gamma, K_Kappa, K_Gamma_DB, K_Kappa_DB
        else:
            return K_Gamma_DB, K_Kappa_DB

    #########################################
    # equations of motion
    #########################################
    def assembler_callback(self):
        if self.constant_mass_matrix:
            self._M_coo()

    def M_el_constant(self, el):
        M_el = np.zeros((self.nu_element, self.nu_element), dtype=float)

        for i in range(self.nquadrature_dyn):
            # extract reference state variables
            qwi = self.qw_dyn[el, i]
            Ji = self.J_dyn[el, i]

            # delta_r A_rho0 r_ddot part
            M_el_r_r = np.eye(3) * self.A_rho0 * Ji * qwi
            for node_a in range(self.nnodes_element_r):
                nodalDOF_a = self.nodalDOF_element_r[node_a]
                for node_b in range(self.nnodes_element_r):
                    nodalDOF_b = self.nodalDOF_element_r[node_b]
                    M_el[nodalDOF_a[:, None], nodalDOF_b] += M_el_r_r * (
                        self.N_r_dyn[el, i, node_a] * self.N_r_dyn[el, i, node_b]
                    )

            # first part delta_phi (I_rho0 omega_dot + omega_tilde I_rho0 omega)
            M_el_psi_psi = self.K_I_rho0 * Ji * qwi
            for node_a in range(self.nnodes_element_psi):
                nodalDOF_a = self.nodalDOF_element_psi_u[node_a]
                for node_b in range(self.nnodes_element_psi):
                    nodalDOF_b = self.nodalDOF_element_psi_u[node_b]
                    M_el[nodalDOF_a[:, None], nodalDOF_b] += M_el_psi_psi * (
                        self.N_psi_dyn[el, i, node_a] * self.N_psi_dyn[el, i, node_b]
                    )

        return M_el

    def M_el(self, qe, el):
        M_el = np.zeros((self.nu_element, self.nu_element), dtype=float)

        for i in range(self.nquadrature_dyn):
            # extract reference state variables
            qwi = self.qw_dyn[el, i]
            Ji = self.J_dyn[el, i]

            # delta_r A_rho0 r_ddot part
            M_el_r_r = np.eye(3) * self.A_rho0 * Ji * qwi
            for node_a in range(self.nnodes_element_r):
                nodalDOF_a = self.nodalDOF_element_r[node_a]
                for node_b in range(self.nnodes_element_r):
                    nodalDOF_b = self.nodalDOF_element_r[node_b]
                    M_el[nodalDOF_a[:, None], nodalDOF_b] += M_el_r_r * (
                        self.N_r_dyn[el, i, node_a] * self.N_r_dyn[el, i, node_b]
                    )

            # first part delta_phi (I_rho0 omega_dot + omega_tilde I_rho0 omega)
            M_el_psi_psi = self.K_I_rho0 * Ji * qwi
            for node_a in range(self.nnodes_element_psi):
                nodalDOF_a = self.nodalDOF_element_psi_u[node_a]
                for node_b in range(self.nnodes_element_psi):
                    nodalDOF_b = self.nodalDOF_element_psi_u[node_b]
                    M_el[nodalDOF_a[:, None], nodalDOF_b] += M_el_psi_psi * (
                        self.N_psi_dyn[el, i, node_a] * self.N_psi_dyn[el, i, node_b]
                    )

            # For non symmetric cross sections there are also other parts
            # involved in the mass matrix. These parts are configuration
            # dependent and lead to configuration dependent mass matrix.
            _, A_IK, _, _ = self.eval(qe, self.qp_dyn[el, i])
            M_el_r_psi = A_IK @ self.K_S_rho0 * Ji * qwi
            M_el_psi_r = A_IK @ self.K_S_rho0 * Ji * qwi

            for node_a in range(self.nnodes_element_r):
                nodalDOF_a = self.nodalDOF_element_r[node_a]
                for node_b in range(self.nnodes_element_psi):
                    nodalDOF_b = self.nodalDOF_element_psi_u[node_b]
                    M_el[nodalDOF_a[:, None], nodalDOF_b] += M_el_r_psi * (
                        self.N_r_dyn[el, i, node_a] * self.N_psi_dyn[el, i, node_b]
                    )
            for node_a in range(self.nnodes_element_psi):
                nodalDOF_a = self.nodalDOF_element_psi_u[node_a]
                for node_b in range(self.nnodes_element_r):
                    nodalDOF_b = self.nodalDOF_element_r[node_b]
                    M_el[nodalDOF_a[:, None], nodalDOF_b] += M_el_psi_r * (
                        self.N_psi_dyn[el, i, node_a] * self.N_r_dyn[el, i, node_b]
                    )

        return M_el

    def _M_coo(self):
        self.__M = CooMatrix((self.nu, self.nu))
        for el in range(self.nelement):
            # extract element degrees of freedom
            elDOF_u = self.elDOF_u[el]

            # sparse assemble element mass matrix
            # self.__M[self.uDOF[elDOF_u], self.uDOF[elDOF_u]] = self.M_el_constant(
            #     el
            # )
            self.__M[elDOF_u, elDOF_u] = self.M_el_constant(el)

    def M(self, t, q):
        if self.constant_mass_matrix:
            return self.__M
        else:
            coo = CooMatrix((self.nu, self.nu))
            for el in range(self.nelement):
                # extract element degrees of freedom
                elDOF = self.elDOF[el]
                elDOF_u = self.elDOF_u[el]

                # sparse assemble element mass matrix
                coo[elDOF_u, elDOF_u] = self.M_el(q[elDOF], el)

            return coo

    def E_kin(self, t, q, u):
        E_kin = 0.0
        for el in range(self.nelement):
            elDOF = self.elDOF[el]
            elDOF_u = self.elDOF_u[el]
            qe = q[elDOF]
            ue = u[elDOF_u]

            E_kin += self.E_kin_el(qe, ue, el)

        return E_kin

    def E_kin_el(self, qe, ue, el):
        E_kin_el = 0.0

        for i in range(self.nquadrature_dyn):
            # extract reference state variables
            qwi = self.qw_dyn[el, i]
            Ji = self.J_dyn[el, i]

            v_P = np.zeros(3, dtype=float)
            for node in range(self.nnodes_element_r):
                v_P += self.N_r_dyn[el, i, node] * ue[self.nodalDOF_element_r_u[node]]

            K_omega_IK = np.zeros(3, dtype=float)
            for node in range(self.nnodes_element_psi):
                K_omega_IK += (
                    self.N_psi_dyn[el, i, node] * ue[self.nodalDOF_element_psi_u[node]]
                )

            # delta_r A_rho0 r_ddot part
            E_kin_el += 0.5 * (v_P @ v_P) * self.A_rho0 * Ji * qwi

            # first part delta_phi (I_rho0 omega_dot + omega_tilde I_rho0 omega)
            E_kin_el += 0.5 * (K_omega_IK @ self.K_I_rho0 @ K_omega_IK) * Ji * qwi

        # E_kin_el = ue @ self.M_el_constant(el) @ ue

        return E_kin_el

    def linear_momentum(self, t, q, u):
        linear_momentum = np.zeros(3, dtype=float)
        for el in range(self.nelement):
            elDOF = self.elDOF[el]
            elDOF_u = self.elDOF_u[el]
            qe = q[elDOF]
            ue = u[elDOF_u]

            linear_momentum += self.linear_momentum_el(qe, ue, el)

        return linear_momentum

    def linear_momentum_el(self, qe, ue, el):
        linear_momentum_el = np.zeros(3, dtype=float)

        for i in range(self.nquadrature_dyn):
            # extract reference state variables
            qwi = self.qw_dyn[el, i]
            Ji = self.J_dyn[el, i]

            v_P = np.zeros(3, dtype=float)
            for node in range(self.nnodes_element_r):
                v_P += self.N_r_dyn[el, i, node] * ue[self.nodalDOF_element_r[node]]

            linear_momentum_el += v_P * self.A_rho0 * Ji * qwi

        return linear_momentum_el

    def angular_momentum(self, t, q, u):
        angular_momentum = np.zeros(3, dtype=float)
        for el in range(self.nelement):
            elDOF = self.elDOF[el]
            elDOF_u = self.elDOF_u[el]
            qe = q[elDOF]
            ue = u[elDOF_u]

            angular_momentum += self.angular_momentum_el(t, qe, ue, el)

        return angular_momentum

    def angular_momentum_el(self, t, qe, ue, el):
        angular_momentum_el = np.zeros(3, dtype=float)

        for i in range(self.nquadrature_dyn):
            # extract reference state variables
            qpi = self.qp_dyn[el, i]
            qwi = self.qw_dyn[el, i]
            Ji = self.J_dyn[el, i]

            r_OP = np.zeros(3, dtype=float)
            v_P = np.zeros(3, dtype=float)
            for node in range(self.nnodes_element_r):
                r_OP += self.N_r_dyn[el, i, node] * qe[self.nodalDOF_element_r[node]]
                v_P += self.N_r_dyn[el, i, node] * ue[self.nodalDOF_element_r_u[node]]

            K_omega_IK = np.zeros(3, dtype=float)
            for node in range(self.nnodes_element_psi):
                K_omega_IK += (
                    self.N_psi_dyn[el, i, node] * ue[self.nodalDOF_element_psi_u[node]]
                )

            A_IK = self.A_IK(t, qe, (qpi,))

            angular_momentum_el += (
                (cross3(r_OP, v_P) * self.A_rho0 + A_IK @ (self.K_I_rho0 @ K_omega_IK))
                * Ji
                * qwi
            )

        return angular_momentum_el

    def f_gyr_el(self, t, qe, ue, el):
        if not self.constant_mass_matrix:
            raise NotImplementedError(
                "Gyroscopic forces are not implemented for nonzero K_S_rho0."
            )

        f_gyr_el = np.zeros(self.nu_element, dtype=np.common_type(qe, ue))

        for i in range(self.nquadrature_dyn):
            # interpoalte angular velocity
            K_Omega = np.zeros(3, dtype=np.common_type(qe, ue))
            for node in range(self.nnodes_element_psi):
                K_Omega += (
                    self.N_psi_dyn[el, i, node] * ue[self.nodalDOF_element_psi_u[node]]
                )

            # vector of gyroscopic forces
            f_gyr_el_psi = (
                cross3(K_Omega, self.K_I_rho0 @ K_Omega)
                * self.J_dyn[el, i]
                * self.qw_dyn[el, i]
            )

            # multiply vector of gyroscopic forces with nodal virtual rotations
            for node in range(self.nnodes_element_psi):
                f_gyr_el[self.nodalDOF_element_psi_u[node]] += (
                    self.N_psi_dyn[el, i, node] * f_gyr_el_psi
                )

        return f_gyr_el

    def f_gyr_u_el(self, t, qe, ue, el):
        f_gyr_u_el = np.zeros((self.nu_element, self.nu_element), dtype=float)

        for i in range(self.nquadrature_dyn):
            # interpoalte angular velocity
            K_Omega = np.zeros(3, dtype=float)
            for node in range(self.nnodes_element_psi):
                K_Omega += (
                    self.N_psi_dyn[el, i, node] * ue[self.nodalDOF_element_psi_u[node]]
                )

            # derivative of vector of gyroscopic forces
            f_gyr_u_el_psi = (
                ((ax2skew(K_Omega) @ self.K_I_rho0 - ax2skew(self.K_I_rho0 @ K_Omega)))
                * self.J_dyn[el, i]
                * self.qw_dyn[el, i]
            )

            # multiply derivative of gyroscopic force vector with nodal virtual rotations
            for node_a in range(self.nnodes_element_psi):
                nodalDOF_a = self.nodalDOF_element_psi_u[node_a]
                for node_b in range(self.nnodes_element_psi):
                    nodalDOF_b = self.nodalDOF_element_psi_u[node_b]
                    f_gyr_u_el[nodalDOF_a[:, None], nodalDOF_b] += f_gyr_u_el_psi * (
                        self.N_psi_dyn[el, i, node_a] * self.N_psi_dyn[el, i, node_b]
                    )

        return f_gyr_u_el

    def f_pot_el(self, qe, el):
        f_pot_el = np.zeros(self.nu_element, dtype=qe.dtype)

        for i in range(self.nquadrature):
            # extract reference state variables
            qpi = self.qp[el, i]
            qwi = self.qw[el, i]
            J = self.J[el, i]
            K_Gamma0 = self.K_Gamma0[el, i]
            K_Kappa0 = self.K_Kappa0[el, i]

            # evaluate required quantities
            _, A_IK, K_Gamma_bar, K_Kappa_bar = self._eval(qe, qpi)

            # axial and shear strains
            K_Gamma = K_Gamma_bar / J

            # torsional and flexural strains
            K_Kappa = K_Kappa_bar / J

            # compute contact forces and couples from partial derivatives of
            # the strain energy function w.r.t. strain measures
            K_n = self.material_model.K_n(K_Gamma, K_Gamma0, K_Kappa, K_Kappa0)
            K_m = self.material_model.K_m(K_Gamma, K_Gamma0, K_Kappa, K_Kappa0)

            ############################
            # virtual work contributions
            ############################
            for node in range(self.nnodes_element_r):
                f_pot_el[self.nodalDOF_element_r_u[node]] -= (
                    self.N_r_xi[el, i, node] * A_IK @ K_n * qwi
                )

            for node in range(self.nnodes_element_psi):
                f_pot_el[self.nodalDOF_element_psi_u[node]] -= (
                    self.N_psi_xi[el, i, node] * K_m * qwi
                )

                f_pot_el[self.nodalDOF_element_psi_u[node]] += (
                    self.N_psi[el, i, node]
                    * (cross3(K_Gamma_bar, K_n) + cross3(K_Kappa_bar, K_m))
                    * qwi
                )

        return f_pot_el

    def f_pot_el_q(self, qe, el):
        if not hasattr(self, "_deval"):
            warnings.warn(
                "Class derived from TimoshenkoPetrovGalerkinBase does not implement _deval. We use a numerical Jacobian!"
            )
            return approx_fprime(
                qe, lambda qe: self.f_pot_el(qe, el), method="3-point", eps=1e-6
            )
        else:
            f_pot_q_el = np.zeros((self.nu_element, self.nq_element), dtype=float)

            for i in range(self.nquadrature):
                # extract reference state variables
                qpi = self.qp[el, i]
                qwi = self.qw[el, i]
                J = self.J[el, i]
                K_Gamma0 = self.K_Gamma0[el, i]
                K_Kappa0 = self.K_Kappa0[el, i]

                # evaluate required quantities
                (
                    r_OP,
                    A_IK,
                    K_Gamma_bar,
                    K_Kappa_bar,
                    r_OP_qe,
                    A_IK_qe,
                    K_Gamma_bar_qe,
                    K_Kappa_bar_qe,
                ) = self._deval(qe, qpi)

                # axial and shear strains
                K_Gamma = K_Gamma_bar / J
                K_Gamma_qe = K_Gamma_bar_qe / J

                # torsional and flexural strains
                K_Kappa = K_Kappa_bar / J
                K_Kappa_qe = K_Kappa_bar_qe / J

                # compute contact forces and couples from partial derivatives of
                # the strain energy function w.r.t. strain measures
                K_n = self.material_model.K_n(K_Gamma, K_Gamma0, K_Kappa, K_Kappa0)
                K_n_K_Gamma = self.material_model.K_n_K_Gamma(
                    K_Gamma, K_Gamma0, K_Kappa, K_Kappa0
                )
                K_n_K_Kappa = self.material_model.K_n_K_Kappa(
                    K_Gamma, K_Gamma0, K_Kappa, K_Kappa0
                )
                K_n_qe = K_n_K_Gamma @ K_Gamma_qe + K_n_K_Kappa @ K_Kappa_qe

                K_m = self.material_model.K_m(K_Gamma, K_Gamma0, K_Kappa, K_Kappa0)
                K_m_K_Gamma = self.material_model.K_m_K_Gamma(
                    K_Gamma, K_Gamma0, K_Kappa, K_Kappa0
                )
                K_m_K_Kappa = self.material_model.K_m_K_Kappa(
                    K_Gamma, K_Gamma0, K_Kappa, K_Kappa0
                )
                K_m_qe = K_m_K_Gamma @ K_Gamma_qe + K_m_K_Kappa @ K_Kappa_qe

                ############################
                # virtual work contributions
                ############################
                for node in range(self.nnodes_element_r):
                    f_pot_q_el[self.nodalDOF_element_r[node], :] -= (
                        self.N_r_xi[el, i, node]
                        * qwi
                        * (np.einsum("ikj,k->ij", A_IK_qe, K_n) + A_IK @ K_n_qe)
                    )

                for node in range(self.nnodes_element_psi):
                    f_pot_q_el[self.nodalDOF_element_psi_u[node], :] += (
                        self.N_psi[el, i, node]
                        * qwi
                        * (
                            ax2skew(K_Gamma_bar) @ K_n_qe
                            - ax2skew(K_n) @ K_Gamma_bar_qe
                        )
                    )

                    f_pot_q_el[self.nodalDOF_element_psi_u[node], :] -= (
                        self.N_psi_xi[el, i, node] * qwi * K_m_qe
                    )

                    f_pot_q_el[self.nodalDOF_element_psi_u[node], :] += (
                        self.N_psi[el, i, node]
                        * qwi
                        * (
                            ax2skew(K_Kappa_bar) @ K_m_qe
                            - ax2skew(K_m) @ K_Kappa_bar_qe
                        )
                    )

            return f_pot_q_el

            # f_pot_q_el_num = approx_fprime(
            #     qe, lambda qe: self.f_pot_el(qe, el), eps=1.0e-10, method="cs"
            # )
            # # f_pot_q_el_num = approx_fprime(
            # #     qe, lambda qe: self.f_pot_el(qe, el), eps=5.0e-6, method="2-point"
            # # )
            # diff = f_pot_q_el - f_pot_q_el_num
            # error = np.linalg.norm(diff)
            # print(f"error f_pot_q_el: {error}")
            # return f_pot_q_el_num

    def h(self, t, q, u):
        h = np.zeros(self.nu, dtype=np.common_type(q, u))
        for el in range(self.nelement):
            elDOF = self.elDOF[el]
            elDOF_u = self.elDOF_u[el]
            h[elDOF_u] += self.f_pot_el(q[elDOF], el)
        return h

    def h_q(self, t, q, u):
        coo = CooMatrix((self.nu, self.nq))
        for el in range(self.nelement):
            elDOF = self.elDOF[el]
            elDOF_u = self.elDOF_u[el]
            coo[elDOF_u, elDOF] = self.f_pot_el_q(q[elDOF], el)
        return coo

    def h_u(self, t, q, u):
        coo = CooMatrix((self.nu, self.nu))
        for el in range(self.nelement):
            elDOF = self.elDOF[el]
            elDOF_u = self.elDOF_u[el]
            coo[elDOF_u, elDOF_u] = -self.f_gyr_u_el(t, q[elDOF], u[elDOF_u], el)
        return coo

    ####################################################
    # interactions with other bodies and the environment
    ####################################################
    def elDOF_P(self, frame_ID):
        xi = frame_ID[0]
        el = self.element_number(xi)
        return self.elDOF[el]

    def elDOF_P_u(self, frame_ID):
        xi = frame_ID[0]
        el = self.element_number(xi)
        return self.elDOF_u[el]

    def local_qDOF_P(self, frame_ID):
        return self.elDOF_P(frame_ID)

    def local_uDOF_P(self, frame_ID):
        return self.elDOF_P_u(frame_ID)

    #########################
    # r_OP/ A_IK contribution
    #########################
    def r_OP(self, t, q, frame_ID, K_r_SP=np.zeros(3, dtype=float)):
        # TODO: correct this function _eval need to qe insteaf of q
        r_OP, A_IK, _, _ = self._eval(q, frame_ID[0])
        return r_OP + A_IK @ K_r_SP

    # TODO: Think of a faster version than using _deval
    def r_OP_q(self, t, q, frame_ID, K_r_SP=np.zeros(3, dtype=float)):
        if not hasattr(self, "_deval"):
            warnings.warn(
                "Class derived from TimoshenkoPetrovGalerkinBase does not implement _deval. We use a numerical Jacobian!"
            )
            return approx_fprime(
                q,
                lambda q: self.r_OP(t, q, frame_ID=frame_ID, K_r_SP=K_r_SP),
                # method="cs",
                # eps=1.0e-12,
                method="3-point",
                eps=1e-6,
            )
        else:
            # evaluate required quantities
            (
                r_OP,
                A_IK,
                _,
                _,
                r_OP_q,
                A_IK_q,
                _,
                _,
            ) = self._deval(q, frame_ID[0])

        return r_OP_q + np.einsum("ijk,j->ik", A_IK_q, K_r_SP)

    def v_P(self, t, q, u, frame_ID, K_r_SP=np.zeros(3, dtype=float)):
        N_r, _ = self.basis_functions_r(frame_ID[0])
        N_psi, _ = self.basis_functions_psi(frame_ID[0])

        # interpolate A_IK and angular velocity in K-frame
        A_IK = self.A_IK(t, q, frame_ID)
        K_Omega = np.zeros(3, dtype=np.common_type(q, u))
        for node in range(self.nnodes_element_psi):
            K_Omega += N_psi[node] * u[self.nodalDOF_element_psi_u[node]]

        # centerline velocity
        v = np.zeros(3, dtype=np.common_type(q, u))
        for node in range(self.nnodes_element_r):
            v += N_r[node] * u[self.nodalDOF_element_r[node]]

        return v + A_IK @ cross3(K_Omega, K_r_SP)

    def v_P_q(self, t, q, u, frame_ID, K_r_SP=np.zeros(3, dtype=float)):
        # evaluate shape functions
        N_psi, _ = self.basis_functions_psi(frame_ID[0])

        # interpolate derivative of A_IK and angular velocity in K-frame
        A_IK_q = self.A_IK_q(t, q, frame_ID)
        K_Omega = np.zeros(3, dtype=np.common_type(q, u))
        for node in range(self.nnodes_element_psi):
            K_Omega += N_psi[node] * u[self.nodalDOF_element_psi_u[node]]

        v_P_q = np.einsum(
            "ijk,j->ik",
            A_IK_q,
            cross3(K_Omega, K_r_SP),
        )
        return v_P_q

        # v_P_q_num = approx_fprime(
        #     q, lambda q: self.v_P(t, q, u, frame_ID, K_r_SP), method="3-point"
        # )
        # diff = v_P_q - v_P_q_num
        # error = np.linalg.norm(diff)
        # print(f"error v_P_q: {error}")
        # return v_P_q_num

    def J_P(self, t, q, frame_ID, K_r_SP=np.zeros(3, dtype=float)):
        # evaluate required nodal shape functions
        N_r, _ = self.basis_functions_r(frame_ID[0])
        N_psi, _ = self.basis_functions_psi(frame_ID[0])

        # transformation matrix
        A_IK = self.A_IK(t, q, frame_ID)

        # skew symmetric matrix of K_r_SP
        K_r_SP_tilde = ax2skew(K_r_SP)

        # interpolate centerline and axis angle contributions
        J_P = np.zeros((3, self.nu_element), dtype=q.dtype)
        for node in range(self.nnodes_element_r):
            J_P[:, self.nodalDOF_element_r[node]] += N_r[node] * np.eye(3)
        for node in range(self.nnodes_element_psi):
            J_P[:, self.nodalDOF_element_psi_u[node]] -= (
                N_psi[node] * A_IK @ K_r_SP_tilde
            )

        return J_P

        # J_P_num = approx_fprime(
        #     np.zeros(self.nq_element, dtype=float),
        #     lambda u: self.v_P(t, q, u, frame_ID, K_r_SP),
        # )
        # diff = J_P_num - J_P
        # error = np.linalg.norm(diff)
        # print(f"error J_P: {error}")
        # return J_P_num

    def J_P_q(self, t, q, frame_ID, K_r_SP=np.zeros(3, dtype=float)):
        # evaluate required nodal shape functions
        N_psi, _ = self.basis_functions_psi(frame_ID[0])

        K_r_SP_tilde = ax2skew(K_r_SP)
        A_IK_q = self.A_IK_q(t, q, frame_ID)
        prod = np.einsum("ijl,jk", A_IK_q, K_r_SP_tilde)

        # interpolate axis angle contributions since centerline contributon is
        # zero
        J_P_q = np.zeros((3, self.nu_element, self.nq_element), dtype=float)
        for node in range(self.nnodes_element_psi):
            nodalDOF_psi_u = self.nodalDOF_element_psi_u[node]
            J_P_q[:, nodalDOF_psi_u] -= N_psi[node] * prod

        return J_P_q

        # J_P_q_num = approx_fprime(
        #     q, lambda q: self.J_P(t, q, frame_ID, K_r_SP), method="3-point"
        # )
        # diff = J_P_q_num - J_P_q
        # error = np.linalg.norm(diff)
        # print(f"error J_P_q: {error}")
        # return J_P_q_num

    def a_P(self, t, q, u, u_dot, frame_ID, K_r_SP=np.zeros(3, dtype=float)):
        N_r, _ = self.basis_functions_r(frame_ID[0])

        # interpolate orientation
        A_IK = self.A_IK(t, q, frame_ID)

        # centerline acceleration
        a = np.zeros(3, dtype=np.common_type(q, u, u_dot))
        for node in range(self.nnodes_element_r):
            a += N_r[node] * u_dot[self.nodalDOF_element_r[node]]

        # angular velocity and acceleration in K-frame
        K_Omega = self.K_Omega(t, q, u, frame_ID)
        K_Psi = self.K_Psi(t, q, u, u_dot, frame_ID)

        # rigid body formular
        return a + A_IK @ (
            cross3(K_Psi, K_r_SP) + cross3(K_Omega, cross3(K_Omega, K_r_SP))
        )

    def a_P_q(self, t, q, u, u_dot, frame_ID, K_r_SP=None):
        K_Omega = self.K_Omega(t, q, u, frame_ID)
        K_Psi = self.K_Psi(t, q, u, u_dot, frame_ID)
        a_P_q = np.einsum(
            "ijk,j->ik",
            self.A_IK_q(t, q, frame_ID),
            cross3(K_Psi, K_r_SP) + cross3(K_Omega, cross3(K_Omega, K_r_SP)),
        )
        return a_P_q

        # a_P_q_num = approx_fprime(
        #     q,
        #     lambda q: self.a_P(t, q, u, u_dot, frame_ID, K_r_SP),
        #     method="3-point",
        # )
        # diff = a_P_q_num - a_P_q
        # error = np.linalg.norm(diff)
        # print(f"error a_P_q: {error}")
        # return a_P_q_num

    def a_P_u(self, t, q, u, u_dot, frame_ID, K_r_SP=None):
        K_Omega = self.K_Omega(t, q, u, frame_ID)
        local = -self.A_IK(t, q, frame_ID) @ (
            ax2skew(cross3(K_Omega, K_r_SP)) + ax2skew(K_Omega) @ ax2skew(K_r_SP)
        )

        N, _ = self.basis_functions_r(frame_ID[0])
        a_P_u = np.zeros((3, self.nu_element), dtype=float)
        for node in range(self.nnodes_element_r):
            a_P_u[:, self.nodalDOF_element_psi_u[node]] += N[node] * local

        return a_P_u

        # a_P_u_num = approx_fprime(
        #     u,
        #     lambda u: self.a_P(t, q, u, u_dot, frame_ID, K_r_SP),
        #     method="3-point",
        # )
        # diff = a_P_u_num - a_P_u
        # error = np.linalg.norm(diff)
        # print(f"error a_P_u: {error}")
        # return a_P_u_num

    def K_Omega(self, t, q, u, frame_ID):
        """Since we use Petrov-Galerkin method we only interpoalte the nodal
        angular velocities in the K-frame.
        """
        N_psi, _ = self.basis_functions_psi(frame_ID[0])
        K_Omega = np.zeros(3, dtype=np.common_type(q, u))
        for node in range(self.nnodes_element_psi):
            K_Omega += N_psi[node] * u[self.nodalDOF_element_psi_u[node]]
        return K_Omega

    def K_Omega_q(self, t, q, u, frame_ID):
        return np.zeros((3, self.nq_element), dtype=float)

    def K_J_R(self, t, q, frame_ID):
        N_psi, _ = self.basis_functions_psi(frame_ID[0])
        K_J_R = np.zeros((3, self.nu_element), dtype=float)
        for node in range(self.nnodes_element_psi):
            K_J_R[:, self.nodalDOF_element_psi_u[node]] += N_psi[node] * np.eye(
                3, dtype=float
            )
        return K_J_R

    def K_J_R_q(self, t, q, frame_ID):
        return np.zeros((3, self.nu_element, self.nq_element), dtype=float)

    def K_Psi(self, t, q, u, u_dot, frame_ID):
        """Since we use Petrov-Galerkin method we only interpoalte the nodal
        time derivative of the angular velocities in the K-frame.
        """
        N_psi, _ = self.basis_functions_psi(frame_ID[0])
        K_Psi = np.zeros(3, dtype=np.common_type(q, u, u_dot))
        for node in range(self.nnodes_element_psi):
            K_Psi += N_psi[node] * u_dot[self.nodalDOF_element_psi_u[node]]
        return K_Psi

    def K_Psi_q(self, t, q, u, u_dot, frame_ID):
        return np.zeros((3, self.nq_element), dtype=float)

    def K_Psi_u(self, t, q, u, u_dot, frame_ID):
        return np.zeros((3, self.nu_element), dtype=float)

    ####################################################
    # body force
    ####################################################
    def distributed_force1D_pot_el(self, force, t, qe, el):
        Ve = 0.0

        # # TODO: We should use self.nquadrature_dyn!
        # for i in range(self.nquadrature):
        #     # extract reference state variables
        #     qpi = self.qp[el, i]
        #     qwi = self.qw[el, i]
        #     Ji = self.J[el, i]

        #     # interpolate centerline position
        #     r_C = np.zeros(3, dtype=float)
        #     for node in range(self.nnodes_element_r):
        #         r_C += self.N_r[el, i, node] * qe[self.nodalDOF_element_r[node]]

        #     # compute potential value at given quadrature point
        #     Ve -= (r_C @ force(t, qpi)) * Ji * qwi

        for i in range(self.nquadrature_dyn):
            # extract reference state variables
            qpi = self.qp_dyn[el, i]
            qwi = self.qw_dyn[el, i]
            Ji = self.J_dyn[el, i]

            # interpolate centerline position
            r_C = np.zeros(3, dtype=float)
            for node in range(self.nnodes_element_r):
                r_C += self.N_r_dyn[el, i, node] * qe[self.nodalDOF_element_r[node]]

            # compute potential value at given quadrature point
            Ve -= (r_C @ force(t, qpi)) * Ji * qwi

        return Ve

    def distributed_force1D_pot(self, t, q, force):
        V = 0
        for el in range(self.nelement):
            qe = q[self.elDOF[el]]
            V += self.distributed_force1D_pot_el(force, t, qe, el)
        return V

    # TODO: Decide which number of quadrature points should be used here?
    def distributed_force1D_el(self, force, t, el):
        fe = np.zeros(self.nu_element, dtype=float)

        # for i in range(self.nquadrature):
        #     # extract reference state variables
        #     qpi = self.qp[el, i]
        #     qwi = self.qw[el, i]
        #     Ji = self.J[el, i]

        #     # compute local force vector
        #     fe_r = force(t, qpi) * Ji * qwi

        #     # multiply local force vector with variation of centerline
        #     for node in range(self.nnodes_element_r):
        #         fe[self.nodalDOF_element_r[node]] += self.N_r[el, i, node] * fe_r

        for i in range(self.nquadrature_dyn):
            # extract reference state variables
            qpi = self.qp_dyn[el, i]
            qwi = self.qw_dyn[el, i]
            Ji = self.J_dyn[el, i]

            # compute local force vector
            fe_r = force(t, qpi) * Ji * qwi

            # multiply local force vector with variation of centerline
            for node in range(self.nnodes_element_r):
                fe[self.nodalDOF_element_r[node]] += self.N_r_dyn[el, i, node] * fe_r

        return fe

    def distributed_force1D(self, t, q, force):
        f = np.zeros(self.nu, dtype=float)
        for el in range(self.nelement):
            f[self.elDOF_u[el]] += self.distributed_force1D_el(force, t, el)
        return f

    def distributed_force1D_q(self, t, q, force):
        return None


class CosseratRodMixed(CosseratRod, ABC):
    def __init__(
        self,
        cross_section,
        material_model,
        A_rho0,
        K_S_rho0,
        K_I_rho0,
        polynomial_degree,
        nelement,
        nquadrature,
        nquadrature_dyn,
        Q,
        q0=None,
        u0=None,
        idx_mixed=np.arange(6),
    ):
        """Base class for Petrov-Galerkin Cosserat rod formulations that uses quaternions for the parametrization of the nodal orientations."""

        super().__init__(
            cross_section,
            material_model,
            A_rho0,
            K_S_rho0,
            K_I_rho0,
            polynomial_degree,
            nelement,
            nquadrature,
            nquadrature_dyn,
            Q,
            q0=None,
            u0=None,
        )

        #######################################################
        # discretization parameters internal forces and moments
        #######################################################
        # idx_mixed = np.array([0,3,4,5])
        # idx_mixed = np.arange(6)

        self.idx_mixed = np.array(idx_mixed)
        self.idx_n = self.idx_mixed[(self.idx_mixed < 3)]
        self.nmixed_n = len(self.idx_n)
        self.K_n_la_c_sieve = np.zeros((3, self.nmixed_n))
        for i, ni in enumerate(self.idx_n):
            self.K_n_la_c_sieve[ni, i] = 1

        self.idx_m = self.idx_mixed[(self.idx_mixed >= 3)] - 3
        self.nmixed_m = len(self.idx_m)
        self.K_m_la_c_sieve = np.zeros((3, self.nmixed_m))
        for i, mi in enumerate(self.idx_m):
            self.K_m_la_c_sieve[mi, i] = 1

        self.polynomial_degree_la_c = polynomial_degree - 1
        self.knot_vector_la_c = LagrangeKnotVector(
            self.polynomial_degree_la_c, nelement
        )

        # build mesh objects
        self.mesh_la_c = Mesh1D(
            self.knot_vector_la_c,
            nquadrature,
            dim_q=len(self.idx_mixed),
            derivative_order=0,
            basis="Lagrange_Disc",
            quadrature="Gauss",
            dim_u=len(self.idx_mixed),
        )

        # total number of nodes
        self.nnodes_la_c = self.mesh_la_c.nnodes

        # number of nodes per element
        self.nnodes_element_la_c = self.mesh_la_c.nnodes_per_element

        # total number of compliance coordiantes
        self.nla_c = self.mesh_la_c.nq

        # number of compliance coordinates per element
        self.nla_c_element = self.mesh_la_c.nq_per_element

        # global element connectivity for copliance coordinates
        self.elDOF_la_c = self.mesh_la_c.elDOF

        # global nodal connectivity
        self.nodalDOF_la_c = self.mesh_la_c.nodalDOF + self.nq_r + self.nq_psi

        # nodal connectivity on element level
        self.nodalDOF_element_la_c = self.mesh_la_c.nodalDOF_element

        # shape functions and their first derivatives
        self.N_la_c = self.mesh_la_c.N

        # TODO: Dummy initial values for compliance
        self.la_c0 = np.zeros(self.nla_c, dtype=float)

        # evaluate shape functions at specific xi
        self.basis_functions_la_c = self.mesh_la_c.eval_basis

    ###############################
    # potential and internal forces
    ###############################
    # # TODO:
    # def E_pot(self, t, q):
    #     E_pot = 0.0
    #     for el in range(self.nelement):
    #         elDOF = self.elDOF[el]
    #         E_pot += self.E_pot_el(q[elDOF], el)
    #     return E_pot

    # # TODO:
    # def E_pot_el(self, qe, el):
    #     E_pot_el = 0.0

    #     for i in range(self.nquadrature):
    #         # extract reference state variables
    #         qpi = self.qp[el, i]
    #         qwi = self.qw[el, i]
    #         Ji = self.J[el, i]
    #         K_Gamma0 = self.K_Gamma0[el, i]
    #         K_Kappa0 = self.K_Kappa0[el, i]

    #         # evaluate required quantities
    #         _, _, K_Gamma_bar, K_Kappa_bar = self._eval(qe, qpi)

    #         # axial and shear strains
    #         K_Gamma = K_Gamma_bar / Ji

    #         # torsional and flexural strains
    #         K_Kappa = K_Kappa_bar / Ji

    #         # evaluate strain energy function
    #         E_pot_el += (
    #             self.material_model.potential(K_Gamma, K_Gamma0, K_Kappa, K_Kappa0)
    #             * Ji
    #             * qwi
    #         )

    #     return E_pot_el

    def eval_stresses(self, t, q, xi, mixed=False):
        raise NotImplementedError
        el = self.element_number(xi)
        Qe = self.Q[self.elDOF[el]]
        qe = q[self.elDOF[el]]

        _, _, K_Gamma_bar0, K_Kappa_bar0 = self._eval(Qe, xi)

        J_0 = norm(K_Gamma_bar0)
        K_Gamma0 = K_Gamma_bar0 / J_0
        K_Kappa0 = K_Kappa_bar0 / J_0

        _, _, K_Gamma_bar, K_Kappa_bar = self._eval(qe, xi)

        J = norm(K_Gamma_bar)
        K_Gamma = K_Gamma_bar / J
        K_Kappa = K_Kappa_bar / J

        K_n_DB = self.material_model.K_n(K_Gamma, K_Gamma0, K_Kappa, K_Kappa0)
        K_m_DB = self.material_model.K_m(K_Gamma, K_Gamma0, K_Kappa, K_Kappa0)

        if mixed:
            N_n = N_m = self.basis_functions_n(xi).flatten()
            K_n = np.zeros(3, dtype=qe.dtype)
            K_m = np.zeros(3, dtype=qe.dtype)

            for node in range(self.nnodes_element_n):
                n_node = qe[self.nodalDOF_element_n[node]]
                K_n += N_n[node] * n_node
                m_node = qe[self.nodalDOF_element_m[node]]
                K_m += N_m[node] * m_node

            return K_n, K_m, K_n_DB, K_m_DB
        else:
            return K_n_DB, K_m_DB

    def eval_strains(self, t, q, xi, mixed=False):
        raise NotImplementedError
        el = self.element_number(xi)
        Qe = self.Q[self.elDOF[el]]
        qe = q[self.elDOF[el]]

        _, _, K_Gamma_bar0, K_Kappa_bar0 = self._eval(Qe, xi)

        J_0 = norm(K_Gamma_bar0)
        K_Gamma0 = K_Gamma_bar0 / J_0
        K_Kappa0 = K_Kappa_bar0 / J_0

        _, _, K_Gamma_bar, K_Kappa_bar = self._eval(qe, xi)

        J = norm(K_Gamma_bar)
        K_Gamma_DB = K_Gamma_bar / J
        K_Kappa_DB = K_Kappa_bar / J

        if mixed:
            N_n = N_m = self.basis_functions_n(xi).flatten()
            K_n = np.zeros(3, dtype=qe.dtype)
            K_m = np.zeros(3, dtype=qe.dtype)

            for node in range(self.nnodes_element_n):
                n_node = qe[self.nodalDOF_element_n[node]]
                K_n += N_n[node] * n_node
                m_node = qe[self.nodalDOF_element_m[node]]
                K_m += N_m[node] * m_node

            K_Gamma = self.material_model.K_gam_comp(K_n, K_Gamma0)
            K_Kappa = self.material_model.K_kap_comp(K_m, K_Kappa0)

            return K_Gamma, K_Kappa, K_Gamma_DB, K_Kappa_DB
        else:
            return K_Gamma_DB, K_Kappa_DB

    ##########################
    # compliance contributions
    ##########################

    def c(self, t, q, u, la_c):
        c = np.zeros(self.nla_c, dtype=np.common_type(q, u, la_c))
        for el in range(self.nelement):
            elDOF = self.elDOF[el]
            elDOF_la_c = self.elDOF_la_c[el]
            c[elDOF_la_c] = self.c_el(q[elDOF], la_c[elDOF_la_c], el)
        return c

    def c_el(self, qe, la_ce, el):
        c_el = np.zeros(self.nla_c_element, dtype=np.common_type(qe, la_ce))

        for i in range(self.nquadrature):
            # extract reference state variables
            qpi = self.qp[el, i]
            qwi = self.qw[el, i]
            J = self.J[el, i]
            K_Gamma0 = self.K_Gamma0[el, i]
            K_Kappa0 = self.K_Kappa0[el, i]

            # evaluate required quantities
            _, _, K_Gamma_bar, K_Kappa_bar = self._eval(qe, qpi)

            la_c = np.zeros(self.mesh_la_c.dim_q, dtype=la_ce.dtype)
            # interpolation of internal forces and moments
            for node in range(self.nnodes_element_la_c):
                la_c_node = la_ce[self.nodalDOF_element_la_c[node]]
                la_c += self.N_la_c[el, i, node] * la_c_node

            K_n = self.K_n_la_c_sieve @ la_c[: self.nmixed_n]
            K_m = self.K_m_la_c_sieve @ la_c[self.nmixed_n :]

            # compute contact forces and couples from partial derivatives of
            # the strain energy function w.r.t. strain measures
            C_n_inv = self.material_model.C_n_inv
            C_m_inv = self.material_model.C_m_inv

            # TODO: Store K_Gamma_bar0 and K_Kappa_bar0
            c_qp = np.concatenate(
                (
                    (J * C_n_inv @ K_n - (K_Gamma_bar - J * K_Gamma0)),
                    (J * C_m_inv @ K_m - (K_Kappa_bar - J * K_Kappa0)),
                )
            )

            for node in range(self.nnodes_element_la_c):
                c_el[self.nodalDOF_element_la_c[node]] += (
                    self.N_la_c[el, i, node] * c_qp[self.idx_mixed] * qwi
                )

        return c_el

    def c_la_c(self, t, q, u, la_c):
        coo = CooMatrix((self.nla_c, self.nla_c))
        for el in range(self.nelement):
            elDOF = self.elDOF[el]
            elDOF_la_c = self.elDOF_la_c[el]
            coo[elDOF_la_c, elDOF_la_c] = self.c_la_c_el(q[elDOF], el)
        return coo

    def c_la_c_el(self, qe, el):
        c_la_c_el = np.zeros(
            (self.nla_c_element, self.nla_c_element), dtype=np.common_type(qe)
        )
        for i in range(self.nquadrature):
            qwi = self.qw[el, i]
            J = self.J[el, i]

            C_n_inv = self.material_model.C_n_inv
            C_m_inv = self.material_model.C_m_inv

            C_inv = np.block(
                [[C_n_inv, np.zeros_like(C_n_inv)], [np.zeros_like(C_m_inv), C_m_inv]]
            )

            C_inv_sliced = C_inv[self.idx_mixed[:, None], self.idx_mixed]
<<<<<<< HEAD

=======
            #
>>>>>>> ae8edda2
            for node_la_c1 in range(self.nnodes_element_la_c):
                nodalDOF_la_c1 = self.nodalDOF_element_la_c[node_la_c1]
                for node_la_c2 in range(self.nnodes_element_la_c):
                    nodalDOF_la_c2 = self.nodalDOF_element_la_c[node_la_c2]
                    c_la_c_el[nodalDOF_la_c1[:, None], nodalDOF_la_c2] += (
                        self.N_la_c[el, i, node_la_c1]
                        * C_inv_sliced
                        * self.N_la_c[el, i, node_la_c2]
                        * J
                        * qwi
                    )

        return c_la_c_el

    def c_q(self, t, q, u, la_c):
        coo = CooMatrix((self.nla_c, self.nq))
        for el in range(self.nelement):
            elDOF = self.elDOF[el]
            elDOF_la_c = self.elDOF_la_c[el]
            coo[elDOF_la_c, elDOF] = self.c_q_el(q[elDOF], la_c[elDOF_la_c], el)
        return coo

    def c_q_el(self, qe, la_ce, el):
        c_q_el = np.zeros(
            (self.nla_c_element, self.nq_element), dtype=np.common_type(qe, la_ce)
        )
        for i in range(self.nquadrature):
            # extract reference state variables
            qpi = self.qp[el, i]
            qwi = self.qw[el, i]
            J = self.J[el, i]

            # evaluate required quantities
            (
                _,
                _,
                _,
                _,
                _,
                _,
                K_Gamma_bar_qe,
                K_Kappa_bar_qe,
            ) = self._deval(qe, qpi)

            delta_strains_qe = np.vstack((K_Gamma_bar_qe, K_Kappa_bar_qe))

            for node in range(self.nnodes_element_la_c):
                nodalDOF_la_c = self.nodalDOF_element_la_c[node]
                c_q_el[nodalDOF_la_c, :] -= (
                    self.N_la_c[el, i, node] * delta_strains_qe[self.idx_mixed, :] * qwi
                )

        return c_q_el

    def W_c(self, t, q):
        coo = CooMatrix((self.nu, self.nla_c))
        for el in range(self.nelement):
            elDOF = self.elDOF[el]
            elDOF_u = self.elDOF_u[el]
            elDOF_la_c = self.elDOF_la_c[el]
            coo[elDOF_u, elDOF_la_c] = self.W_c_el(q[elDOF], el)
        return coo

    def W_c_el(self, qe, el):
        W_c_el = np.zeros((self.nu_element, self.nla_c_element), dtype=qe.dtype)

        for i in range(self.nquadrature):
            # extract reference state variables
            qpi = self.qp[el, i]
            qwi = self.qw[el, i]

            # evaluate required quantities
            _, A_IK, K_Gamma_bar, K_Kappa_bar = self._eval(qe, qpi)

            ############################
            # virtual work contributions
            ############################
            for node_r in range(self.nnodes_element_r):
                nodalDOF_r = self.nodalDOF_element_r_u[node_r]
                N_r_xi = self.N_r_xi[el, i, node_r]
                for node_la_c in range(self.nnodes_element_la_c):
                    nodalDOF_la_c = self.nodalDOF_element_la_c[node_la_c]
                    W_c_el[nodalDOF_r[:, None], nodalDOF_la_c[: self.nmixed_n]] -= (
                        N_r_xi
                        * A_IK[:, self.idx_n]
                        * self.N_la_c[el, i, node_la_c]
                        * qwi
                    )

            for node_psi in range(self.nnodes_element_psi):
                nodalDOF_psi = self.nodalDOF_element_psi_u[node_psi]
                N_psi = self.N_psi[el, i, node_psi]
                N_psi_xi = self.N_psi_xi[el, i, node_psi]

                for node_la_c in range(self.nnodes_element_la_c):
                    nodalDOF_la_c = self.nodalDOF_element_la_c[node_la_c]
                    W_c_el[nodalDOF_psi[:, None], nodalDOF_la_c[self.nmixed_n :]] -= (
                        (N_psi_xi * np.eye(3) - N_psi * ax2skew(K_Kappa_bar))[
                            :, self.idx_m
                        ]
                        * self.N_la_c[el, i, node_la_c]
                        * qwi
                    )

                    W_c_el[nodalDOF_psi[:, None], nodalDOF_la_c[: self.nmixed_n]] += (
                        N_psi
                        * ax2skew(K_Gamma_bar)[:, self.idx_n]
                        * self.N_la_c[el, i, node_la_c]
                        * qwi
                    )

        return W_c_el

    def Wla_c_q(self, t, q, la_c):
        coo = CooMatrix((self.nu, self.nq))
        for el in range(self.nelement):
            elDOF = self.elDOF[el]
            elDOF_u = self.elDOF_u[el]
            elDOF_la_c = self.elDOF_la_c[el]
            coo[elDOF_u, elDOF] = self.Wla_c_q_el(q[elDOF], la_c[elDOF_la_c], el)
        return coo

    def Wla_c_q_el(self, qe, la_ce, el):
        Wla_c_q_el = np.zeros(
            (self.nu_element, self.nq_element), dtype=np.common_type(qe, la_ce)
        )

        for i in range(self.nquadrature):
            # extract reference state variables
            qpi = self.qp[el, i]
            qwi = self.qw[el, i]
            J = self.J[el, i]

            # evaluate required quantities
            (
                r_OP,
                A_IK,
                K_Gamma_bar,
                K_Kappa_bar,
                r_OP_qe,
                A_IK_qe,
                K_Gamma_bar_qe,
                K_Kappa_bar_qe,
            ) = self._deval(qe, qpi)

            # interpolation of the n and m
            la_c = np.zeros(self.mesh_la_c.dim_q, dtype=qe.dtype)

            for node in range(self.nnodes_element_la_c):
                la_c_node = la_ce[self.nodalDOF_element_la_c[node]]
                la_c += self.N_la_c[el, i, node] * la_c_node

            K_n = self.K_n_la_c_sieve @ la_c[: self.nmixed_n]
            K_m = self.K_m_la_c_sieve @ la_c[self.nmixed_n :]

            for node in range(self.nnodes_element_r):
                Wla_c_q_el[self.nodalDOF_element_r_u[node], :] -= (
                    self.N_r_xi[el, i, node]
                    * qwi
                    * (np.einsum("ikj,k->ij", A_IK_qe, K_n))
                )

            for node in range(self.nnodes_element_psi):
                Wla_c_q_el[self.nodalDOF_element_psi_u[node], :] += (
                    self.N_psi[el, i, node]
                    * qwi
                    * (-ax2skew(K_n) @ K_Gamma_bar_qe - ax2skew(K_m) @ K_Kappa_bar_qe)
                )

        return Wla_c_q_el

    #########################################
    # equations of motion
    #########################################
    def h(self, t, q, u):
        h = np.zeros(self.nu, dtype=np.common_type(q, u))
        for el in range(self.nelement):
            elDOF = self.elDOF[el]
            elDOF_u = self.elDOF_u[el]
            h[elDOF_u] -= self.f_gyr_el(t, q[elDOF], u[elDOF_u], el)
        return h

    def h_q(self, t, q, u):
        # h_q required to overwrite function of parent class
        coo = CooMatrix((self.nu, self.nq))
        return coo

    def h_u(self, t, q, u):
        coo = CooMatrix((self.nu, self.nu))
        for el in range(self.nelement):
            elDOF = self.elDOF[el]
            elDOF_u = self.elDOF_u[el]
            coo[elDOF_u, elDOF_u] = -self.f_gyr_u_el(t, q[elDOF], u[elDOF_u], el)
        return coo


def make_CosseratRodConstrained(mixed, constraints):
    if mixed == True:
        CosseratRodBase = CosseratRodMixed
        idx = np.arange(6)
        idx_constraints = np.array(constraints)
        idx_mixed = idx[~np.isin(idx, idx_constraints)]
    else:
        CosseratRodBase = CosseratRod

    class CosseratRodConstrained(CosseratRodBase, ABC):
        def __init__(
            self,
            cross_section,
            material_model,
            A_rho0,
            K_S_rho0,
            K_I_rho0,
            polynomial_degree,
            nelement,
            nquadrature,
            nquadrature_dyn,
            Q,
            q0=None,
            u0=None,
        ):
            if mixed:
                super().__init__(
                    cross_section,
                    material_model,
                    A_rho0,
                    K_S_rho0,
                    K_I_rho0,
                    polynomial_degree,
                    nelement,
                    nquadrature,
                    nquadrature_dyn,
                    Q,
                    q0=q0,
                    u0=u0,
                    idx_mixed=idx_mixed,
                )
            else:
                super().__init__(
                    cross_section,
                    material_model,
                    A_rho0,
                    K_S_rho0,
                    K_I_rho0,
                    polynomial_degree,
                    nelement,
                    nquadrature,
                    nquadrature_dyn,
                    Q,
                    q0=q0,
                    u0=u0,
                )

            self.constraints = np.array(constraints)
            self.constraints_gamma = self.constraints[(self.constraints < 3)]
            self.nconstraints_gamma = len(self.constraints_gamma)
            self.K_n_la_g_sieve = np.zeros((3, self.nconstraints_gamma))
            for i, gammai in enumerate(self.constraints_gamma):
                self.K_n_la_g_sieve[gammai, i] = 1

            self.constraints_kappa = self.constraints[(self.constraints >= 3)] - 3
            self.nconstraints_kappa = len(self.constraints_kappa)
            self.K_m_la_g_sieve = np.zeros((3, self.nconstraints_kappa))
            for i, kappai in enumerate(self.constraints_kappa):
                self.K_m_la_g_sieve[kappai, i] = 1

            #######################################################
            # discretization parameters internal forces and moments
            #######################################################
            self.polynomial_degree_la_g = polynomial_degree - 1
            self.knot_vector_la_g = LagrangeKnotVector(
                self.polynomial_degree_la_g, nelement
            )

            # build mesh objects
            self.mesh_la_g = Mesh1D(
                self.knot_vector_la_g,
                nquadrature,
                dim_q=len(self.constraints),
                derivative_order=0,
                basis="Lagrange_Disc",
                quadrature="Gauss",
                dim_u=len(self.constraints),
            )

            # total number of nodes
            self.nnodes_la_g = self.mesh_la_g.nnodes

            # number of nodes per element
            self.nnodes_element_la_g = self.mesh_la_g.nnodes_per_element

            # total number of constraint coordinates
            self.nla_g = self.mesh_la_g.nq

            # number of compliance coordinates per element
            self.nla_g_element = self.mesh_la_g.nq_per_element

            # global element connectivity for copliance coordinates
            self.elDOF_la_g = self.mesh_la_g.elDOF

            # global nodal connectivity
            # TODO: Take care of self.nla_c for the mixed formulation
            self.nodalDOF_la_g = self.mesh_la_g.nodalDOF + self.nq_r + self.nq_psi

            # nodal connectivity on element level
            self.nodalDOF_element_la_g = self.mesh_la_g.nodalDOF_element

            # shape functions
            self.N_la_g = self.mesh_la_g.N

            # TODO: Dummy initial values for compliance
            self.la_g0 = np.zeros(self.nla_g, dtype=float)

            # evaluate shape functions at specific xi
            self.basis_functions_la_g = self.mesh_la_g.eval_basis

        def g(self, t, q):
            g = np.zeros(self.nla_g, dtype=q.dtype)
            for el in range(self.nelement):
                elDOF = self.elDOF[el]
                elDOF_la_g = self.elDOF_la_g[el]
                g[elDOF_la_g] = self.g_el(q[elDOF], el)
            return g

        def g_el(self, qe, el):
            # TODO: check this after you have slept
            g_el = np.zeros(self.nla_g_element, dtype=qe.dtype)

            for i in range(self.nquadrature):
                # extract reference state variables
                qpi = self.qp[el, i]
                qwi = self.qw[el, i]
                J = self.J[el, i]
                K_Gamma0 = self.K_Gamma0[el, i]
                K_Kappa0 = self.K_Kappa0[el, i]

                # evaluate required quantities
                _, _, K_Gamma_bar, K_Kappa_bar = self._eval(qe, qpi)

                # TODO: Store K_Gamma_bar0 and K_Kappa_bar0
                delta_strains = np.concatenate(
                    [
                        (K_Gamma_bar - J * K_Gamma0) * qwi,
                        (K_Kappa_bar - J * K_Kappa0) * qwi,
                    ]
                )

                for node in range(self.nnodes_element_la_g):
                    g_el[self.nodalDOF_element_la_g[node]] -= (
                        self.N_la_g[el, i, node] * delta_strains[self.constraints]
                    )

            return g_el

        def g_q(self, t, q):
            coo = CooMatrix((self.nla_g, self.nq))
            for el in range(self.nelement):
                elDOF = self.elDOF[el]
                elDOF_la_g = self.elDOF_la_g[el]
                coo[elDOF_la_g, elDOF] = self.g_q_el(q[elDOF], el)
            return coo

        def g_q_el(self, qe, el):
            g_q_el = np.zeros((self.nla_g_element, self.nq_element), dtype=qe.dtype)
            for i in range(self.nquadrature):
                # extract reference state variables
                qpi = self.qp[el, i]
                qwi = self.qw[el, i]
                J = self.J[el, i]

                # evaluate required quantities
                (
                    _,
                    _,
                    _,
                    _,
                    _,
                    _,
                    K_Gamma_bar_qe,
                    K_Kappa_bar_qe,
                ) = self._deval(qe, qpi)

                delta_strains_qe = np.vstack((K_Gamma_bar_qe, K_Kappa_bar_qe))

                for node in range(self.nnodes_element_la_g):
                    nodalDOF_la_g = self.nodalDOF_element_la_g[node]
                    g_q_el[nodalDOF_la_g, :] -= (
                        self.N_la_g[el, i, node]
                        * delta_strains_qe[self.constraints, :]
                        * qwi
                    )

            return g_q_el

        def W_g(self, t, q):
            coo = CooMatrix((self.nu, self.nla_g))
            for el in range(self.nelement):
                elDOF = self.elDOF[el]
                elDOF_u = self.elDOF_u[el]
                elDOF_la_g = self.elDOF_la_g[el]
                coo[elDOF_u, elDOF_la_g] = self.W_g_el(q[elDOF], el)
            return coo

        def W_g_el(self, qe, el):
            W_g_el = np.zeros((self.nu_element, self.nla_g_element), dtype=qe.dtype)

            for i in range(self.nquadrature):
                # extract reference state variables
                qpi = self.qp[el, i]
                qwi = self.qw[el, i]

                # evaluate required quantities
                _, A_IK, K_Gamma_bar, K_Kappa_bar = self._eval(qe, qpi)

                ############################
                # virtual work contributions
                ############################
                for node_r in range(self.nnodes_element_r):
                    nodalDOF_r = self.nodalDOF_element_r_u[node_r]
                    N_r_xi = self.N_r_xi[el, i, node_r]
                    for node_la_g in range(self.nnodes_element_la_g):
                        nodalDOF_la_g = self.nodalDOF_element_la_g[node_la_g]
                        W_g_el[
                            nodalDOF_r[:, None],
                            nodalDOF_la_g[: self.nconstraints_gamma],
                        ] -= (
                            N_r_xi
                            * A_IK[:, self.constraints_gamma]
                            * self.N_la_g[el, i, node_la_g]
                            * qwi
                        )

                for node_psi in range(self.nnodes_element_psi):
                    nodalDOF_psi = self.nodalDOF_element_psi_u[node_psi]
                    N_psi = self.N_psi[el, i, node_psi]
                    N_psi_xi = self.N_psi_xi[el, i, node_psi]

                    for node_la_g in range(self.nnodes_element_la_g):
                        nodalDOF_la_g = self.nodalDOF_element_la_g[node_la_g]
                        W_g_el[
                            nodalDOF_psi[:, None],
                            nodalDOF_la_g[self.nconstraints_gamma :],
                        ] -= (
                            (N_psi_xi * np.eye(3) - N_psi * ax2skew(K_Kappa_bar))[
                                :, self.constraints_kappa
                            ]
                            * self.N_la_g[el, i, node_la_g]
                            * qwi
                        )

                        W_g_el[
                            nodalDOF_psi[:, None],
                            nodalDOF_la_g[: self.nconstraints_gamma],
                        ] += (
                            N_psi
                            * ax2skew(K_Gamma_bar)[:, self.constraints_gamma]
                            * self.N_la_g[el, i, node_la_g]
                            * qwi
                        )

            return W_g_el

        def Wla_g_q(self, t, q, la_g):
            coo = CooMatrix((self.nu, self.nq))
            for el in range(self.nelement):
                elDOF = self.elDOF[el]
                elDOF_u = self.elDOF_u[el]
                elDOF_la_g = self.elDOF_la_g[el]
                coo[elDOF_u, elDOF] = self.Wla_g_q_el(q[elDOF], la_g[elDOF_la_g], el)
            return coo

        def Wla_g_q_el(self, qe, la_ge, el):
            Wla_g_q_el = np.zeros(
                (self.nu_element, self.nq_element), dtype=np.common_type(qe, la_ge)
            )

            for i in range(self.nquadrature):
                # extract reference state variables
                qpi = self.qp[el, i]
                qwi = self.qw[el, i]
                J = self.J[el, i]

                # evaluate required quantities
                (
                    r_OP,
                    A_IK,
                    K_Gamma_bar,
                    K_Kappa_bar,
                    r_OP_qe,
                    A_IK_qe,
                    K_Gamma_bar_qe,
                    K_Kappa_bar_qe,
                ) = self._deval(qe, qpi)

                # interpolation of the n and m
                la_g = np.zeros(self.mesh_la_g.dim_q, dtype=qe.dtype)

                for node in range(self.nnodes_element_la_g):
                    la_g_node = la_ge[self.nodalDOF_element_la_g[node]]
                    la_g += self.N_la_g[el, i, node] * la_g_node

                K_n = self.K_n_la_g_sieve @ la_g[: self.nconstraints_gamma]
                K_m = self.K_m_la_g_sieve @ la_g[self.nconstraints_gamma :]

                for node in range(self.nnodes_element_r):
                    Wla_g_q_el[self.nodalDOF_element_r_u[node], :] -= (
                        self.N_r_xi[el, i, node]
                        * qwi
                        * (np.einsum("ikj,k->ij", A_IK_qe, K_n))
                    )

                for node in range(self.nnodes_element_psi):
                    Wla_g_q_el[self.nodalDOF_element_psi_u[node], :] += (
                        self.N_psi[el, i, node]
                        * qwi
                        * (
                            -ax2skew(K_n) @ K_Gamma_bar_qe
                            - ax2skew(K_m) @ K_Kappa_bar_qe
                        )
                    )

            # Wla_g_q_el_num = approx_fprime(qe, lambda qe: self.W_g_el(qe, el) @ la_ge, method="cs", eps=1e-6)
            # error = np.linalg.norm(Wla_g_q_el - Wla_g_q_el_num)
            # print(error)

            return Wla_g_q_el

        def g_dot(self, t, q, u):
            raise NotImplementedError
            return self.W_g(t, q).toarray.T @ u

        def g_dot_u(self, t, q):
            W_g = self.W_g(t, q)
            coo = CooMatrix((self.nla_g, self.nu))
            coo.row = W_g.col
            coo.col = W_g.row
            coo.data = W_g.data
            return coo

        def g_dot_q(self, t, q, u):
            raise NotImplementedError

        def g_ddot(self, t, q, u):
            raise NotImplementedError

    return CosseratRodConstrained<|MERGE_RESOLUTION|>--- conflicted
+++ resolved
@@ -1702,11 +1702,7 @@
             )
 
             C_inv_sliced = C_inv[self.idx_mixed[:, None], self.idx_mixed]
-<<<<<<< HEAD
-
-=======
-            #
->>>>>>> ae8edda2
+
             for node_la_c1 in range(self.nnodes_element_la_c):
                 nodalDOF_la_c1 = self.nodalDOF_element_la_c[node_la_c1]
                 for node_la_c2 in range(self.nnodes_element_la_c):
