import numpy as np
import meshio
from scipy.sparse.linalg import spsolve
from cardillo.discretization.indexing import flat2D, flat3D, split2D, split3D

# knot vector
def uniform_knot_vector(degree, nEl, interval=[0, 1]):
    return np.concatenate( [np.ones(degree) * interval[0], \
                            np.linspace(interval[0], interval[1], nEl+1), \
                            np.ones(degree) * interval[1] ] )

class Knot_vector():
    def __init__(self, degree, nel, data=None):
        self.degree = degree
        self.nel = nel
        if data is None:
            self.data = uniform_knot_vector(self.degree, self.nel)
        else:
            self.data = data

        self.element_data = np.unique(self.data)
        self.verify_data()

    def element_number(self, knots):        
        if not hasattr(knots, '__len__'):
            knots = [knots]
        lenxi = len(knots)

        element = np.zeros(lenxi, dtype=int)
        for j in range(lenxi):
            element[j] = np.where(self.element_data <= knots[j])[0][-1]
            if knots[j] == self.data[-1]:
                element[j] -= 1
        return element
        
    def element_interval(self, el):
        return self.element_data[el:el+2]

    def verify_data(self):
        assert len(self.element_data) == self.nel + 1

def find_knotspan(degree, knot_vector, knots):
    r"""Finds the span index in the `knot_vector` for each element in `knots`.

    Parameters
    ----------
    degree : int
        polynomial degree of the shape functions
    knot_vector : numpy.ndarray
        knot vector.
    knots : numpy.ndarray or float
        evaulation points or single point in parameter space

    Returns
    -------
    span : numpy.ndarray or int
        knot span corresponding to the values of `knots`

    References
    ----------
    Piegl1997 - ALGORITHM A2.1, p.68: http://read.pudn.com/downloads713/ebook/2859558/The%20NURBS%20Book%202nd.pdf
    """

    if not hasattr(knots, '__len__'):
        knots = [knots]
    lenxi = len(knots)

    span = np.zeros(lenxi, dtype=int)
    for j in range(lenxi):
        span[j] = np.where(knot_vector <= knots[j])[0][-1]
        if knots[j] == knot_vector[-1]:
            span[j] += -degree - 1
    return span

# basis functions
def __basis_functions_ders(degree, knot_vector, spans, knots, order, dtype=np.float64):
    basis_ders = np.zeros((len(knots), degree + 1, order + 1))
    for i, (span, knot) in enumerate(zip(spans, knots)):
        basis_ders[i] = __basis_function_ders(degree, knot_vector, span, knot, order).T
    return basis_ders

def __basis_function_ders(degree, knot_vector, span, knot, order, dtype=np.float64):    
    # initialize output
    ndu = np.zeros((degree + 1, degree + 1), dtype=dtype)
    a = np.zeros((2, degree + 1), dtype=dtype)
    N  = np.zeros((order + 1, degree + 1), dtype=dtype)

    # lambda functions for left and right
    left = lambda j: knot - knot_vector[span - j + 1]
    right = lambda j: knot_vector[span + j] - knot

    # ALGORITHM A2.3 of Piegl1997
    ndu[0, 0] = 1

    for j in range(1,degree+1):
        saved = 0
        for r in range(j): 
            # lower triangle
            ndu[j, r] = right(r + 1) + left(j - r)
            temp = ndu[r, j - 1] / ndu[j, r]

            # upper triangle
            ndu[r, j] = saved + right(r + 1) * temp
            saved = temp * left(j - r)

        ndu[j,j] = saved

    # load the basis functions
    for j in range(0, degree + 1):
        N[0, j] = ndu[j, degree]

    # compute the derivatives (Eq. 2.9)
    for r in range(degree + 1): # loop over function index
        s1 = 0
        s2 = 1
        a[0, 0] = 1

        # loop to compute k-th derivative
        for k in range(1, order + 1):
            dd = 0
            rk = r - k
            pk = degree - k
            if (r >= k):
                a[s2, 0] = a[s1, 0] / ndu[pk + 1, rk]
                dd = a[s2, 0] * ndu[rk, pk]
            
            if (rk >= -1):
                j1 = 1
            else:
                j1 = -rk
            if (r - 1 <= pk):
                j2 = k - 1 
            else:
                j2 = degree - r
            
            for j in range(j1, j2 + 1):
                a[s2, j] = (a[s1, j] - a[s1, j - 1]) / ndu[pk + 1, rk + j]
                dd += a[s2, j] * ndu[rk + j, pk]
            
            if (r <= pk):
                a[s2, k] = -a[s1, k - 1] / ndu[pk + 1, r]
                dd += a[s2, k] * ndu[r, pk]

            N[k, r] = dd

            # alternate rows in array a
            j = s1
            s1 = s2
            s2 = j

    # multiply through by the correct factors
    r = degree
    for k in range(1, order + 1):
        for j in range(degree + 1):
            N[k, j] *= r
        r *= (degree - k)

    return N
    
def B_spline_basis1D(degree, derivative_order, knot_vector, knots, squeeze=True):
    r"""Calculates the values up to the `derivative_order`-th derivative of the B-Spline basis functions of polynomial degree `degree` 
    for the given knot vector `knot_vector` evaluated at all k values in `knots`.

    Parameters
    ----------
    degree : int
        polynomial degree of the shape functions
    derivative_order : int
        numbe rof computed derivatives
    knot_vector : numpy.ndarray
        knot vector.
    knots : numpy.ndarray or float
        evaulation points or single point in parameter space

    Returns
    -------
    N : numpy.ndarray
        A (d+1)-by-(k)-by-(p+1) array holding the values of the B-Spline functions and its derivatives up to degree d, evaluated at the k positions specified in the input variable xi.

    References
    ----------
    Piegl1997 - ALGORITHM A2.1, p. 72-73: http://read.pudn.com/downloads713/ebook/2859558/The%20NURBS%20Book%202nd.pdf

    """
    if not hasattr(knots, '__len__'):
        knots = np.array([knots])
    spans = find_knotspan(degree, knot_vector, knots)
    if squeeze:
        return __basis_functions_ders(degree, knot_vector, spans, knots, derivative_order).squeeze()
    else:
        return __basis_functions_ders(degree, knot_vector, spans, knots, derivative_order)

def B_spline_basis2D(degrees, derivative_order, knot_vectors, knots):
    Xi, Eta = knot_vectors
    xi, eta = knots
    p, q = degrees
    p1q1 = (p + 1) * (q + 1)
    
    if not hasattr(xi, '__len__'):
        xi = np.array([xi])
    if not hasattr(eta, '__len__'):
        eta = np.array([eta])
    k = len(xi)
    l = len(eta)
    kl = k * l

    # compute number of shape functions and derivatives
    # and store them consecutively
    n = sum([2**d for d in range(derivative_order + 1)])
    NN = np.zeros((kl, p1q1, n))

    Nxi = B_spline_basis1D(p, derivative_order, Xi, xi, squeeze=False)
    Neta = B_spline_basis1D(q, derivative_order, Eta, eta, squeeze=False)

    for i in range(kl):
        ik, il = split2D(i, (k,))

        for a in range(p1q1):
            a_xi, a_eta = split2D(a, (p + 1,))
            NN[i, a, 0] = Nxi[ik, a_xi, 0] * Neta[il, a_eta, 0]

            if derivative_order > 0:
                NN[i, a, 1] = Nxi[ik, a_xi, 1] * Neta[il, a_eta, 0]
                NN[i, a, 2] = Nxi[ik, a_xi, 0] * Neta[il, a_eta, 1]
                if derivative_order > 1:
<<<<<<< HEAD
                    NN[i, a, 3] = Nxi[ik, a_xi, 2] * Neta[il, a_eta, 0]
                    NN[i, a, 4] = Nxi[ik, a_xi, 1] * Neta[il, a_eta, 1]
                    NN[i, a, 5] = Nxi[ik, a_xi, 0] * Neta[il, a_eta, 2]
                    NN[i, a, 6] = NN[i, a, 4]
=======
                    # NN[2][i, a, 0, 0] = Nxi[2, ik, a_xi] * Neta[0, il, a_eta]
                    # NN[2][i, a, 0, 1] = Nxi[1, ik, a_xi] * Neta[1, il, a_eta]
                    # NN[2][i, a, 1, 1] = Nxi[0, ik, a_xi] * Neta[2, il, a_eta]
                    # NN[2][i, a, 1, 0] = NN[2][i, a, 0, 1]
                    NN[i, a, 3] = Nxi[2, ik, a_xi] * Neta[0, il, a_eta]
                    NN[i, a, 4] = Nxi[1, ik, a_xi] * Neta[1, il, a_eta]
                    NN[i, a, 5] = NN[i, a, 4]
                    NN[i, a, 6] = Nxi[0, ik, a_xi] * Neta[2, il, a_eta]
>>>>>>> 71da83cf

    return NN
    
def B_spline_basis3D(degrees, derivative_order, knot_vectors, knots):
    Xi, Eta, Zeta = knot_vectors
    xi, eta, zeta = knots
    p, q, r = degrees
    p1q1r1 = (p + 1) * (q + 1) * (r + 1)
    
    if not hasattr(xi, '__len__'):
        xi = np.array([xi])
    if not hasattr(eta, '__len__'):
        eta = np.array([eta])
    if not hasattr(zeta, '__len__'):
        zeta = np.array([zeta])
    k = len(xi)
    l = len(eta)
    m = len(zeta)
    klm = k * l * m

    # compute number of shape functions and derivatives
    # and store them consecutively
    n = sum([3**d for d in range(derivative_order + 1)])
    NN = np.zeros((klm, p1q1r1, n))

    Nxi = B_spline_basis1D(p, derivative_order, Xi, xi, squeeze=False)
    Neta = B_spline_basis1D(q, derivative_order, Eta, eta, squeeze=False)
    Nzeta = B_spline_basis1D(r, derivative_order, Zeta, zeta, squeeze=False)

    for i in range(klm):
        ik, il, im = split3D(i, (k, l))

        for a in range(p1q1r1):
            a_xi, a_eta, a_zeta = split3D(a, (p + 1, q + 1))
            NN[i, a, 0] = Nxi[ik, a_xi, 0] * Neta[il, a_eta, 0] * Nzeta[im, a_zeta, 0]

            if derivative_order > 0:
                NN[i, a, 1] = Nxi[ik, a_xi, 1] * Neta[il, a_eta, 0] * Nzeta[im, a_zeta, 0]
                NN[i, a, 2] = Nxi[ik, a_xi, 0] * Neta[il, a_eta, 1] * Nzeta[im, a_zeta, 0]
                NN[i, a, 3] = Nxi[ik, a_xi, 0] * Neta[il, a_eta, 0] * Nzeta[im, a_zeta, 1]
                if derivative_order > 1:
                    NN[i, a, 4] = Nxi[ik, a_xi, 2] * Neta[il, a_eta, 0] * Nzeta[im, a_zeta, 0]
                    NN[i, a, 5] = Nxi[ik, a_xi, 1] * Neta[il, a_eta, 1] * Nzeta[im, a_zeta, 0]
                    NN[i, a, 6] = Nxi[ik, a_xi, 1] * Neta[il, a_eta, 0] * Nzeta[im, a_zeta, 1]
                    NN[i, a, 7] = NN[i, a, 5]
                    NN[i, a, 8] = Nxi[ik, a_xi, 0] * Neta[il, a_eta, 2] * Nzeta[im, a_zeta, 0]
                    NN[i, a, 9] = Nxi[ik, a_xi, 0] * Neta[il, a_eta, 1] * Nzeta[im, a_zeta, 1]
                    NN[i, a, 10] = NN[i, a, 6]
                    NN[i, a, 11] = NN[i, a, 7]
                    NN[i, a, 12] = Nxi[ik, a_xi, 0] * Neta[il, a_eta, 0] * Nzeta[im, a_zeta, 2]

    return NN

# fitting
def fit_B_Spline(points, degree, nEl, fixFirst=True, fixLast=True):
    r"""Fits a B-spline polynomial of degree p and with nEl elements to a spatial curve defined by a set of points P.

    Parameters
    ----------    
    points : numpy.ndarray
        array of points defining the n dimensional curve
    degree : int
        polynomial degree of the B-spline curve
    nEl : int
        number of elements
    fixFirst : bool
        Fix first node to first point in P.
    fixLast : bool
        Fix last node to last point in P.

    Returns
    -------
    Q : numpy.ndarray
        list of all nEl + p fitted n dimensional control points

    References
    ----------
    Piegl1997 - ALGORITHM A9.6, p. 417: http://read.pudn.com/downloads713/ebook/2859558/The%20NURBS%20Book%202nd.pdf
    """
    # number of target curve points and their dimension
    n_xi = points.shape[0]
    dim = points.shape[1]

    # linear spaced xi's for target curve points
    xi = np.linspace(0, 1, n_xi)
    Xi = uniform_knot_vector(degree, nEl)

    # B-spline related things
    # - knot vector
    # - shape functions
    # - connectivity matrices
    basis = B_spline_basis1D(degree, 0, Xi, xi)
    nNd = nEl + degree
    ndPerEl = degree + 1
    tmp1 = np.tile(np.arange(0, ndPerEl), dim)
    tmp2 = np.repeat(np.arange(0, dim * nNd, step=nNd), ndPerEl)
    elDOF = (np.zeros((dim * ndPerEl, nEl), dtype=int) + np.arange(nEl)).T + tmp1 + tmp2

    # find corresponding knot vector indices of the target curve xi's
    # and compute the element number
    ind = find_knotspan(degree, Xi, xi)
    elArray = ind - degree

    # memory allocation for the positions
    nq_DOF = dim * nNd
    M = np.zeros((nq_DOF, nq_DOF))
    f = np.zeros(nq_DOF)

    # assemble matrices
    for k, (P_k, el_k) in enumerate(zip(points, elArray)):
        N = np.kron(np.eye(dim), basis[k])
        M[elDOF[el_k][:, None], elDOF[el_k]] += N.T @ N
        f[elDOF[el_k]] += P_k.T @ N

    # compute rhs contributions of boundary terms and collect constraint degrees of freedom
    cDOF1 = []
    if fixFirst:
        cDOF1.extend([i * nNd for i in range(dim)])
        f -= points[0].T @ M[cDOF1]
    cDOF2 = []
    if fixLast:
        cDOF2.extend([(i + 1) * nNd - 1 for i in range(dim)])
        f -= points[-1].T @ M[cDOF2]
        
    # remove boundary equations from the system
    cDOF = cDOF1 + cDOF2
    qDOF = np.arange(nq_DOF)
    fDOF = np.setdiff1d(qDOF, cDOF)
    
    # solve least square problem with eliminated first and last node
    Q_r = np.zeros(nq_DOF)
    Q_r[fDOF] = np.linalg.solve(M[fDOF[:, None], fDOF], f[fDOF])

    # set first and last node to given values
    if fixFirst:
        Q_r[cDOF1] = points[0]
    if fixLast:
        Q_r[cDOF2] = points[-1]
    return Q_r.reshape(dim, -1).T

def fit_B_spline_volume(mesh, knots, Pw, qc, cDOF):
    A = mesh.L2_projection_A(knots)
    nq = A.shape[0]
    qDOF = np.arange(nq)
    fDOF = np.setdiff1d(qDOF, cDOF)

    Acsc = A.tocsc()
    Aff = Acsc[fDOF[:, None], fDOF]
    Afc = Acsc[fDOF[:, None], cDOF]

    qs = np.zeros((nq,) + Pw.shape[1:])
    for i, Pwi in enumerate(Pw.T):
        b = mesh.L2_projection_b(knots, Pwi)
        qs[cDOF, i] = qc[:, i]
        qs[fDOF, i] = spsolve(Aff, b[fDOF] - Afc @ qs[cDOF, i])

    return qs.T

# Bezier decomposition
def decompose_B_spline_curve(knot_vector, Pw):
    r"""Decomposes a NURBS curve into Bezier patches. See Piegl1997 algorithm A5.6 (p. 173).
    We use n = number of weighted control points instead of n = number of weighted control points + 1 
    as done in Piegl1997 (p. 93).

    Parameters
    ----------
    knot_vector: Knot_vector
        knot vector object
    Pw : numpy.ndarray
        (n)x(dim) array containing (weighted) control points

    Returns
    -------
    Qw: numpy.ndarray
        (nbezier + 1)x(Xi.degree + 1) array containing the control points of the nbezier Bezier patches.
    """
    n, dim = Pw.shape
    p = knot_vector.degree
    Xi = knot_vector.data
    Qw = np.zeros((knot_vector.nel, p + 1, dim))

    mknot = n + p
    a = p
    b = p + 1
    nbezier = 0
    for i in range(p + 1):
        Qw[nbezier, i] = Pw[i]

    while (b < mknot):
        i = b
        # compute multiplicity of knot
        while(b < mknot and Xi[b + 1] == Xi[b]):
            b += 1
        mult = b - i + 1

        if (mult < p):
            # numerator of alpha
            numer = Xi[b] - Xi[a]

            # compute and store alphas
            alphas = np.zeros(p - mult)
            for j in reversed(range(mult + 1, p + 1)):
                alphas[j - mult - 1] = numer / (Xi[a + j] - Xi[a])
            r = p - mult
            # insert knot r times
            for j in range(1, r + 1):
                save = r - j
                # this many new points
                s = mult + j    
                for k in reversed(range(s, p + 1)):
                    alpha = alphas[k - s]
                    Qw[nbezier, k] = alpha * Qw[nbezier, k] + (1 - alpha) * Qw[nbezier, k - 1]
                if (b < mknot):
                    # control point of next segment
                    Qw[nbezier + 1, save] = Qw[nbezier, p]
        nbezier += 1  # bezier segment completed

        if (b < mknot):
            # initialize for next segment
            for i in range(p - mult, p + 1):
                Qw[nbezier, i] = Pw[b - p + i]
            a = b
            b += 1

    return Qw

def decompose_B_spline_surface(knot_vectors, Pw):
    r"""Decomposes a NURBS surface into Bezier patches. See Piegl1997 algorithm A5.6 (p. 173).
    We use n = number of weighted control points in xi direction instead of n = number of weighted 
    control points in xi direction + 1 as done in Piegl1997 (p. 93). Same applies for m = number of 
    control points in eta direction.

    Parameters
    ----------
    knot_vectors: (Knot_vector, Knot_vector)
        tuple containing both knot vector objects
    Pw : numpy.ndarray
        (n)x(m)x(dim) array containing (weighted) control points

    Returns
    -------
    Qw: numpy.ndarray
        (nbezier_xi + 1)x(mbezier_eta + 1)x(Xi.degree + 1)x(Eta.degree + 1)x(dim) array containing 
        the control points of the nbezier_xi x mbezier_eta Bezier patches.
    """
    def decompose_1D(n, m, p, Xi, Pw, Qw):
        a = p
        b = p + 1
        nbezier = 0
        mknot = n + p
        for i in range(p + 1):
            for row in range(m):
                Qw[nbezier, i, row] = Pw[i, row]
        while (b < mknot):
            i = b
            # compute multiplicity of knot
            while(b < mknot and Xi[b + 1] == Xi[b]):
                b += 1
            mult = b - i + 1

            if (mult < p):
                # numerator of alpha
                numer = Xi[b] - Xi[a]

                # compute and store alphas
                alphas = np.zeros(p - mult)
                for j in reversed(range(mult + 1, p + 1)):
                    alphas[j - mult - 1] = numer/(Xi[a + j] - Xi[a])
                r = p - mult
                # insert knot r times
                for j in range(1, r+1):
                    save = r - j
                    # this many new points
                    s = mult + j    
                    for k in reversed(range(s, p+1)):
                        alpha = alphas[k-s]
                        for row in range(m):
                            Qw[nbezier, k, row] = alpha * Qw[nbezier, k, row] + (1 - alpha) * Qw[nbezier, k-1, row]
                    if (b < mknot):
                        for row in range(m):
                            Qw[nbezier + 1, save, row] = Qw[nbezier, p, row]
            nbezier += 1
            if (b < mknot):
                for i in range(p - mult, p + 1):
                    for row in range(m):
                        Qw[nbezier, i, row] = Pw[b - p + i, row]
                a = b
                b += 1

    n, m, dim = Pw.shape
    p = knot_vectors[0].degree
    Xi = knot_vectors[0].data
    q = knot_vectors[1].degree
    Eta = knot_vectors[1].data

    nbezier_xi = knot_vectors[0].nel
    mbezier_eta = knot_vectors[1].nel
    
    Qw_xi = np.zeros((nbezier_xi, p + 1, m, dim))
    decompose_1D(n, m, p, Xi, Pw, Qw_xi)
    
    # store (nbezier_xi+1)x(mbezier_eta+1) Bezier segments of shape (q+1)x(p+1) and dimension dim
    # each segment has to be transposed in the end!
    Qw = np.zeros((nbezier_xi, mbezier_eta, q + 1, p + 1, dim))
    # for i, Qw_xii in enumerate(Qw_xi):
    for i in range(nbezier_xi):
        # we rotate xi and eta direction, thus xi and eta direction has to be swapped
        decompose_1D(m, p+1, q, Eta, Qw_xi[i].transpose(1, 0, 2), Qw[i])
    # return correct ordered Bezier patches
    return Qw.transpose(0, 1, 3, 2, 4)

def decompose_B_spline_volume(knot_vectors, Pw):
    r"""Decomposes a NURBS volume into Bezier patches. See Piegl1997 algorithm A5.6 (p. 173).
    We use n = number of weighted control points in xi direction instead of n = number of weighted 
    control points in xi direction + 1 as done in Piegl1997 (p. 93). Same applies for m = number of 
    control points in eta direction.

    Parameters
    ----------
    knot_vectors: (Knot_vector, Knot_vector)
        tuple containing both knot vector objects
    Pw : numpy.ndarray
        (n)x(m)x(dim) array containing (weighted) control points

    Returns
    -------
    Qw: numpy.ndarray
        (nbezier_xi + 1)x(mbezier_eta + 1)x(Xi.degree + 1)x(Eta.degree + 1)x(dim) array containing 
        the control points of the nbezier_xi x mbezier_eta Bezier patches.
    """    
    def decompose_1D(n, m, o, p, Xi, Pw, Qw):
        a = p
        b = p + 1
        nbezier = 0
        mknot = n + p
        for i in range(p + 1):
            for row in range(m):
                for col in range(o):
                    Qw[nbezier, i, row, col] = Pw[i, row, col]
        while (b < mknot):
            i = b
            # compute multiplicity of knot
            while(b < mknot and Xi[b + 1] == Xi[b]):
                b += 1
            mult = b - i + 1

            if (mult < p):
                # numerator of alpha
                numer = Xi[b] - Xi[a]

                # compute and store alphas
                alphas = np.zeros(p - mult)
                for j in reversed(range(mult + 1, p + 1)):
                    alphas[j - mult - 1] = numer / (Xi[a + j] - Xi[a])
                rk = p - mult
                # insert knot rk times
                for j in range(1, rk + 1):
                    save = rk - j
                    # this many new points
                    s = mult + j    
                    for k in reversed(range(s, p + 1)):
                        alpha = alphas[k - s]
                        for row in range(m):
                            for col in range(o):
                                Qw[nbezier, k, row, col] = alpha * Qw[nbezier, k, row, col] + (1 - alpha) * Qw[nbezier, k - 1, row, col]
                    if (b < mknot):
                        for row in range(m):
                            for col in range(o):
                                Qw[nbezier + 1, save, row, col] = Qw[nbezier, p, row, col]
            nbezier += 1
            if (b < mknot):
                for i in range(p - mult, p + 1):
                    for row in range(m):
                        for col in range(o):
                            Qw[nbezier, i, row, col] = Pw[b - p + i, row, col]
                a = b
                b += 1

    n, m, o, dim = Pw.shape
    p = knot_vectors[0].degree
    Xi = knot_vectors[0].data
    q = knot_vectors[1].degree
    Eta = knot_vectors[1].data
    r = knot_vectors[2].degree
    Zeta = knot_vectors[2].data

    nbezier_xi = knot_vectors[0].nel
    nbezier_eta = knot_vectors[1].nel
    nbezier_zeta = knot_vectors[2].nel
    
    Qw_xi = np.zeros((nbezier_xi, p + 1, m, o, dim))
    decompose_1D(n, m, o, p, Xi, Pw, Qw_xi)
                
    Qw_eta = np.zeros((nbezier_xi, nbezier_eta, q + 1, o, p + 1, dim))
    Qw = np.zeros((nbezier_xi, nbezier_eta, nbezier_zeta, r + 1, p + 1, q + 1, dim))
    for i in range(nbezier_xi):
        decompose_1D(m, o, p+1, q, Eta, Qw_xi[i].transpose(1, 2, 0, 3), Qw_eta[i])
        for j in range(nbezier_eta):
            decompose_1D(o, p+1, q+1, r, Zeta, Qw_eta[i, j].transpose(1, 2, 0, 3), Qw[i, j])

    # return correct ordered Bezier patches
    return Qw.transpose(0, 1, 2, 4, 5, 3, 6)

# vtk export
def B_spline_curve2vtk(knot_vector, Pw, filename, binary=False):
    # create bezier patches
    Qw = decompose_B_spline_curve(knot_vector, Pw)
    nbezier, degree1, dim = Qw.shape

    # initialize the array containing all points of all patches
    points = np.zeros((nbezier * degree1, dim))

    # mask rearrange point ordering in a single Bezier patch
    mask = np.concatenate([[0], [degree1-1], np.arange(1, degree1-1)]) 

    # iterate over all bezier patches and fill cell data and connectivities
    cells = []
    HigherOrderDegree_patches = []
    for i in range(nbezier):
        # point_range of patch
        point_range =  np.arange(i * degree1, (i + 1) * degree1).reshape(1, -1)

        # define points
        points[point_range] = Qw[i, mask]

        # build cells
        cells.append( ("VTK_BEZIER_CURVE", point_range) )

        # build cells polynomial degrees
        HigherOrderDegree_patches.append( (np.ones(3, dtype=int) * (degree1 - 1))[None] )

    meshio.write_points_cells(
        filename,
        points,
        cells,
        cell_data={"HigherOrderDegrees": HigherOrderDegree_patches},
        binary=binary
    )

# TODO: rename
def flat1D_vtk(Qw):
    p1, _ = Qw.shape

    mask = np.concatenate([[0], [p1-1], np.arange(1, p1-1)])
        
    return np.array(Qw[mask])

def B_spline_surface2vtk(knot_vectors, Q, filename, binary=False):
    # rearrange q's from solver to Piegl's 3D ordering
    Pw = q_to_Pw_2D(knot_vectors, Q)

    p = knot_vectors[0].degree
    q = knot_vectors[1].degree
    degrees = (p, q, 0)
    
    Qw = decompose_B_spline_surface(knot_vectors, Pw)
    nbezier_xi, nbezier_eta, p1, q1, dim = Qw.shape

    # rearrange Qw's
    n_patches = nbezier_xi * nbezier_eta
    patch_size = p1 * q1
    points = np.zeros((n_patches * patch_size, dim))
    cells = []
    HigherOrderDegree_patches = []
    for i in range(nbezier_xi):
        for j in range(nbezier_eta):
            idx = flat2D(i, j, (nbezier_xi, nbezier_eta))
            point_range = np.arange(idx * patch_size, (idx + 1) * patch_size)
            points[point_range] = flat2D_vtk(Qw[i, j])
            
            cells.append( ("VTK_BEZIER_QUADRILATERAL", point_range[None]) )
            HigherOrderDegree_patches.append( np.array(degrees)[None] )
                    
    meshio.write_points_cells(
        filename,
        points,
        cells,
        cell_data={"HigherOrderDegrees": HigherOrderDegree_patches},
        binary=binary
    )

def q_to_Pw_2D(knot_vectors, q, dim=3):
    Xi, Eta = knot_vectors
    nn_xi = Xi.nel + Xi.degree
    nn_eta = Eta.nel + Eta.degree
    nn = nn_xi * nn_eta
    
    # rearrange generalized coordinates from solver ordering to Piegl's Pw 3D array
    Pw = np.zeros((nn_xi, nn_eta, dim))
    for j in range(nn):
        j_xi, j_eta = split2D(j, (nn_xi, nn_eta))
        idx = j + np.arange(dim) * nn
        Pw[j_xi, j_eta] = q[idx]

    return Pw

# TODO: rename
def flat2D_vtk(Qw):
    """ TODO: Rearranges either a Point Array or a sorting array like elDOF in vtk ordering
        if sort is true, obj must be a mesh object.
        If sort is false, object must ba an array with dimensions:
        (mesh.n) -by- (p+1) -by- (q+1) -by- (r+1)
        See https://blog.kitware.com/modeling-arbitrary-order-lagrange-finite-elements-in-the-visualization-toolkit/
    """
    # creates a selection matrix like elDOF for vtk ordering
    p1, q1, dim = Qw.shape
    
    # corners
    points = []
    points.extend([Qw[0, 0], Qw[-1, 0], Qw[-1, -1], Qw[0, -1]])
    
    # edges
    points.extend(Qw[1:-1, 0])
    points.extend(Qw[-1,1:-1])
    points.extend(Qw[1:-1,-1])
    points.extend(Qw[0,1:-1])

    # xy face
    for iy in range(1, q1 - 1):
        points.extend(Qw[1:-1, iy])

    return np.array(points)

def B_spline_volume2vtk(knot_vectors, Q, filename, binary=False):
    # rearrange q's from solver to Piegl's 3D ordering
    Pw = q_to_Pw_3D(knot_vectors, Q)

    p = knot_vectors[0].degree
    q = knot_vectors[1].degree
    r = knot_vectors[2].degree
    degrees = (p, q, r)
    
    Qw = decompose_B_spline_volume(knot_vectors, Pw)
    nbezier_xi, nbezier_eta, nbezier_zeta, p1, q1, r1, dim = Qw.shape

    # rearrange Qw's
    n_patches = nbezier_xi * nbezier_eta * nbezier_zeta
    patch_size = p1 * q1 * r1
    points = np.zeros((n_patches * patch_size, dim))
    # connectivity = np.zeros((n_patches * patch_size))
    cells = []
    HigherOrderDegree_patches = []
    for i in range(nbezier_xi):
        for j in range(nbezier_eta):
            for k in range(nbezier_zeta):
                idx = flat3D(i, j, k, (nbezier_xi, nbezier_eta))
                point_range = np.arange(idx * patch_size, (idx + 1) * patch_size)
                points[point_range] = flat3D_vtk(Qw[i, j, k])
                
                cells.append( ("VTK_BEZIER_HEXAHEDRON", point_range[None]) )
                HigherOrderDegree_patches.append( np.array(degrees)[None] )
                    
    meshio.write_points_cells(
        filename,
        points,
        cells,
        cell_data={"HigherOrderDegrees": HigherOrderDegree_patches},
        binary=binary
    )

def q_to_Pw_3D(knot_vectors, q, dim=3):
    Xi, Eta, Zeta = knot_vectors
    nn_xi = Xi.nel + Xi.degree
    nn_eta = Eta.nel + Eta.degree
    nn_zeta = Zeta.nel + Zeta.degree
    nn = nn_xi * nn_eta * nn_zeta
    
    # rearrange generalized coordinates from solver ordering to Piegl's Pw 3D array
    Pw = np.zeros((nn_xi, nn_eta, nn_zeta, dim))
    for j in range(nn):
        j_xi, j_eta, j_zeta = split3D(j, (nn_xi, nn_eta, nn_zeta))
        idx = j + np.arange(dim) * nn
        Pw[j_xi, j_eta, j_zeta] = q[idx]

    return Pw

# TODO: rename
def flat3D_vtk(Qw):
    """ TODO: Rearranges either a Point Array or a sorting array like elDOF in vtk ordering
        if sort is true, obj must be a mesh object.
        If sort is false, object must ba an array with dimensions:
        (mesh.n) -by- (p+1) -by- (q+1) -by- (r+1)
        See https://blog.kitware.com/modeling-arbitrary-order-lagrange-finite-elements-in-the-visualization-toolkit/
    """
    # creates a selection matrix like elDOF for vtk ordering
    p1, q1, r1, dim = Qw.shape
    
    # corners
    points = []
    points.extend([Qw[0, 0, 0], Qw[-1, 0, 0], Qw[-1, -1, 0], Qw[0, -1, 0], Qw[0 ,0, -1], Qw[-1, 0, -1], Qw[-1, -1, -1], Qw[0, -1, -1]])
    
    # edges
    for iz in [0, -1]:
        points.extend(Qw[1:-1, 0, iz])
        points.extend(Qw[-1,1:-1, iz])
        points.extend(Qw[1:-1,-1, iz])
        points.extend(Qw[0,1:-1, iz])
    for ix in [0, -1]:
        points.extend(Qw[ix, 0, 1:-1])
    for ix in [0, -1]:
        points.extend(Qw[ix, -1, 1:-1])

    # faces 
    # yz
    for ix in [0, -1]:
        for iz in range(r1 - 2):
            points.extend(Qw[ix, 1:-1, iz + 1])
    # xz
    for iy in [0, -1]:
        for iz in range(r1 - 2):
            points.extend(Qw[1:-1, iy, iz + 1])
    # xy
    for iz in [0, -1]:
        for iy in range(q1 - 2):
            points.extend(Qw[1:-1, iy + 1, iz])
    # Volume
    for iz in range(r1 - 2):
        for iy in range(q1 - 2):
            for ix in range(p1 - 2):
                points.extend([Qw[ix + 1, iy + 1, iz + 1]])

    return np.array(points)

# tests
def test_Knot_vector():
    degree = 2
    nel = 3
    U = Knot_vector(degree, nel)
    print(f'U.data: {U.data}')
    
    U = Knot_vector(degree, nel, data=np.array([0, 0, 0, 0.25, 0.5, 0.5, 1, 1, 1]))
    print(f'U.data: {U.data}')
    print(f'U.element_data: {U.element_data}')

    print(f'el(0.3): {U.element_number(0.3)}')
    print(f'el(0.7): {U.element_number(0.7)}')
    print(f'el([0.3, 0.5, 0.7, 1.0]): {U.element_number([0.2, 0.5, 0.7, 1.0])}')

def test_Piegl_Fig5_18():
    degree = 3
    nel = 4
    data = np.array([0, 0, 0, 0, 1, 2, 3, 4, 4, 4, 4])
    knot_vector = Knot_vector(degree, nel, data=data)

    q = np.array([[0, 0], [0.1, 1], [1, 1], [1.5, -0.1], [2.2, -0.1], [2.5, 0.8], [2.0, 1.3]])

    B_spline_curve2vtk(knot_vector, q, 'Bezier_curve.vtu')

    num = 100
    xis = np.linspace(0, 4, num=num)    
    Nxi = np.zeros((degree + nel, num))
    for i, xi in enumerate(xis):
        el = knot_vector.element_number(xi)[0]
        Nxi[el:el+degree + 1, i] = B_spline_basis1D(degree, 0, data, xi)
    c = Nxi.T @ q

    Qw = decompose_B_spline_curve(knot_vector, q)

    import matplotlib.pyplot as plt
    fig, ax = plt.subplots(2, 1)
    for Ni in Nxi:
        ax[0].plot(xis, Ni)
    ax[1].plot(*q.T, '--ob')
    ax[1].plot(*c.T, '-k')
    ax[1].plot(*Qw.T, '--xr')

    plt.show()

def test_Piegl_Fig5_20():
    degrees = (2, 3)
    nels = (2, 2)
    data0 = np.array([0, 0, 0, 2/5, 1, 1, 1])
    data1 = np.array([0, 0, 0, 0, 3/5, 1, 1, 1, 1])
    knot_vector0 = Knot_vector(degrees[0], nels[0], data=data0)
    knot_vector1 = Knot_vector(degrees[1], nels[1], data=data1)

    # n = 200
    # xi_idx = 2
    # eta_idx = 1

    # xis = np.linspace(0, 1, num=n)
    # etas = np.linspace(0, 1, num=n)

    # import matplotlib.pyplot as plt
    # from matplotlib import gridspec

    # fig = plt.figure()
    # gs = gridspec.GridSpec(2, 2, figure=fig, width_ratios=[1, 1])
    # ax0 = fig.add_subplot(gs[0, 0])
    # ax1 = fig.add_subplot(gs[1, 0])
    # ax2 = fig.add_subplot(gs[:, 1], projection='3d')

    # Nxi = np.zeros((degrees[0] + nels[0], n))
    # for i, xi in enumerate(xis):
    #     el = knot_vector0.element_number(xi)[0]
    #     Nxi[el:el+degrees[0] + 1, i] = B_spline_basis1D(degrees[0], 0, data0, xi)

    # ax0.plot(xis, Nxi[xi_idx])
    # # for Nxii in Nxi:
    # #     ax0.plot(xis, Nxii)

    # Neta = np.zeros((degrees[1] + nels[1], n))
    # for j, eta in enumerate(etas):
    #     el = knot_vector1.element_number(eta)[0]
    #     Neta[el:el+degrees[1] + 1, j] = B_spline_basis1D(degrees[1], 0, data1, eta)

    # ax1.plot(etas, Neta[eta_idx])
    # # for Netaj in Neta:
    # #     ax1.plot(etas, Netaj)
    
    # ax2.set_xlabel('x [m]')
    # ax2.set_ylabel('y [m]')
    # ax2.set_zlabel('z [m]')
    # ax2.set_xlim3d(left=0, right=1)
    # ax2.set_ylim3d(bottom=0, top=1)
    # ax2.set_zlim3d(bottom=0, top=1)
    
    # ax2.plot_surface(*np.meshgrid(xis, etas), np.outer(Nxi[xi_idx], Neta[eta_idx]))

    # plt.show()

    q0 = np.array([[0, 0, 2], [1, 0, 2], [1.5, 0, 1], [2.5, 0, 1]])
    q1 = q0.copy()
    q1[:, 1] += 0.5
    q2 = q1.copy()
    q2[:, 1] += 0.4
    q2[:, 2] -= 0.6
    q3 = q2.copy()
    q3[:, 1] += 0.6
    q3[:, 2] -= 0.4
    q4 = q3.copy()
    q4[:, 1] += 0.5

    X, Y, Z = np.vstack((q0, q1, q2, q3, q4)).T
    Q = np.concatenate((X, Y, Z))

    # rearrange points
    nn_xi = knot_vector0.nel + knot_vector0.degree
    nn_eta = knot_vector1.nel + knot_vector1.degree
    nn = nn_xi * nn_eta
    Pw = np.zeros((nn_xi, nn_eta, 3))
    for j in range(nn):
        j_xi, j_eta = split2D(j, (nn_xi, nn_eta))
        Pw[j_xi, j_eta] = np.array([Q[j], Q[j + nn], Q[j + 2 * nn]])

    B_spline_surface2vtk((knot_vector0, knot_vector1), Q, 'Bezier_surface.vtu')
    exit()
    
    # import matplotlib.pyplot as plt
    # fig = plt.figure()
    # ax = fig.add_subplot(111, projection='3d')
    # ax.scatter(X, Y, Z)
    # plt.show()

    Qw = decompose_B_spline_surface((knot_vector0, knot_vector1), Pw)
    
    import matplotlib.pyplot as plt
    fig = plt.figure()
    ax0 = fig.add_subplot(121, projection='3d')
    ax1 = fig.add_subplot(122, projection='3d')
    n, m = Qw.shape[:2]
    colors1 = ['red', 'blue']
    colors2 = [['red', 'blue'], ['green', 'black']]
    # for i, c1 in enumerate(colors1):
    for i in range(n):
        # Qw_i = Qw[i]
        # Qw_i_1D = Qw_i.reshape(-1, 3)
        # ax0.scatter(*Qw_i_1D.T, color=c1)
        for j in range(m):
            Qw_ij = Qw[i, j]
            Qw_ij_1D = Qw_ij.reshape(-1, 3)
            ax0.scatter(*Qw_ij_1D.T, color=colors2[i][j])
            # ax0.scatter(*Qw_ij_1D.T, color='black')

    # ax1.scatter(*Qw[0, 0].reshape(-1, 3).T, color='black')
    ax1.scatter(X, Y, Z, color='red')
    plt.show()

def test_Piegl_Ex3_4():
    degrees = (3, 2)
    nEls = (4, 6)
    # U = np.array([0, 0, 0, 0, 1/4, 1/2, 3/4, 1, 1, 1, 1])
    U = uniform_knot_vector(degrees[0], nEls[0])
    V = np.array([0, 0, 0, 1/5, 2/5, 3/5, 3/5, 4/5, 1, 1, 1])

    n = 200
    xi_idx = 2
    eta_idx = 4

    xis = np.linspace(0, 1, num=n)
    etas = np.linspace(0, 1, num=n)

    import matplotlib.pyplot as plt
    from matplotlib import gridspec

    fig = plt.figure()
    gs = gridspec.GridSpec(2, 2, figure=fig, width_ratios=[1, 1])
    ax0 = fig.add_subplot(gs[0, 0])
    ax1 = fig.add_subplot(gs[1, 0])
    ax2 = fig.add_subplot(gs[:, 1], projection='3d')

    Nxi = np.zeros((degrees[0] + nEls[0], n))
    for i, xi in enumerate(xis):
        span = find_knotspan(degrees[0], U, xi)[0]
        el = span - degrees[0]
        Nxi[el:el+degrees[0] + 1, i] = B_spline_basis1D(degrees[0], 0, U, xi)

    ax0.plot(xis, Nxi[xi_idx])
    # for Nxii in Nxi:
    #     ax0.plot(xis, Nxii)

    Neta = np.zeros((degrees[1] + nEls[1], n))
    for j, eta in enumerate(etas):
        span = find_knotspan(degrees[1], V, eta)[0]
        el = span - degrees[1]
        Neta[el:el+degrees[1] + 1, j] = B_spline_basis1D(degrees[1], 0, V, eta)

    ax1.plot(etas, Neta[eta_idx])
    # for Netaj in Neta:
    #     ax1.plot(etas, Netaj)
    
    ax2.set_xlabel('x [m]')
    ax2.set_ylabel('y [m]')
    ax2.set_zlabel('z [m]')
    ax2.set_xlim3d(left=0, right=1)
    ax2.set_ylim3d(bottom=0, top=1)
    ax2.set_zlim3d(bottom=0, top=1)
    
    ax2.plot_surface(*np.meshgrid(xis, etas), np.outer(Nxi[xi_idx], Neta[eta_idx]))

    plt.show()

def test_mesh3D_vtk_export():
    # degrees = (1, 2, 3)
    # element_shape = (3, 2, 1)
    degrees = (2, 2, 2)
    QP_shape = (3, 4, 2)
    element_shape = (1, 1, 1)

    Xi = Knot_vector(degrees[0], element_shape[0])
    Eta = Knot_vector(degrees[1], element_shape[1])
    Zeta = Knot_vector(degrees[2], element_shape[2])
    knot_vectors = (Xi, Eta, Zeta)
    
    from cardillo.discretization.mesh3D import Mesh3D, cube, scatter_Qs
    mesh = Mesh3D(knot_vectors, QP_shape, derivative_order=2, basis='B-spline', nq_n=3)

    cube_shape = (3, 3, 3)
    Q_cube = cube(cube_shape, mesh, Greville=True, Fuzz=1.0e-1)
    # scatter_Qs(Q_cube)

    # rearrange generalized coordinates
    B_spline_volume2vtk((Xi, Eta, Zeta), Q_cube, 'Bezier_volume.vtu')

def test_fit_B_spline_volume():
    # degrees = np.ones(3, dtype=int) * 3
    degrees = (3, 3, 1)
    QP_shape = (1, 1, 1)
    element_shape = np.ones(3, dtype=int) * 5
    # element_shape = (10, 3, 3)

    Xi = Knot_vector(degrees[0], element_shape[0])
    Eta = Knot_vector(degrees[1], element_shape[1])
    Zeta = Knot_vector(degrees[2], element_shape[2])
    knot_vectors = (Xi, Eta, Zeta)
    
    from cardillo.discretization.mesh3D import Mesh3D
    mesh = Mesh3D(knot_vectors, QP_shape, derivative_order=0, basis='B-spline', nq_n=3)

    def shear(xi, eta, zeta, gamma=1.5, L=5, B=2, H=1):
        x = xi * L + gamma * eta * B
        y = eta * B
        z = zeta * H
        return x, y, z

    def bending(xi, eta, zeta, phi0=np.pi, R=1, B=2, H=1):
        phi = (1 - xi) * phi0
        x = (R + B * eta) * np.cos(phi)
        y = (R + B * eta) * np.sin(phi)
        # x = (R + B * eta**2) * np.cos(phi)
        # y = (R + B * eta**2) * np.sin(phi)
        z = zeta * H
        return x, y, z

    def sherical_dome(xi, eta, zeta, phi0=np.pi, theta0=np.pi/2, R=1, H=1):
        phi = (1 - xi) * phi0
        theta = eta * theta0
        r = R + zeta * H
        x = r * np.cos(phi) * np.sin(theta)
        y = r * np.sin(phi) * np.sin(theta)
        z = r * np.cos(theta)
        return x, y, z

    def parabolic(xi, eta, zeta, L=1, B=1, H=1):
        x = xi * L
        y = eta * B + (xi - L/2)**2 * eta
        z = zeta * H
        return x, y, z

    def twist(xi, eta, zeta, phi0=np.pi/2, R=1, d=1, B=1, H=1):
        phi = xi * phi0
        r = R + B * eta
        x = r * np.cos(phi)
        y = r * np.sin(phi)
        z = zeta * H + eta**2 * zeta * d
        return x, y, z

    def cylinder(xi, eta, zeta, R=1, H=1):
        xi_ = 2 * xi - 1
        eta_ = 2 * eta - 1

        if np.abs(xi_) > np.abs(eta_):
            r = np.sqrt(1 + eta_**2)
        else:
            r = np.sqrt(1 + xi_**2)

        x = R / r * xi_
        y = R / r * eta_
        z = zeta * H
        return x, y, z

    # nxi, neta, nzeta = 20, 5, 5
    nxi, neta, nzeta = 10, 10, 10
    # nxi, neta, nzeta = 20, 20, 20
    xi = np.linspace(0, 1, num=nxi)
    eta = np.linspace(0, 1, num=neta)
    zeta = np.linspace(0, 1, num=nzeta)

    B = 1
    R = 1
    
    n3 = nxi * neta * nzeta
    knots = np.zeros((n3, 3))
    Pw = np.zeros((n3, 3))
    for i, xii in enumerate(xi):
        for j, etai in enumerate(eta):
            for k, zetai in enumerate(zeta):
                idx = flat3D(i, j, k, (nxi, neta, nzeta))
                knots[idx] = xii, etai, zetai
                # Pw[idx] = shear(xii, etai, zetai)
                # Pw[idx] = bending(xii, etai, zetai, R=R, B=B)
                # Pw[idx] = sherical_dome(xii, etai, zetai, R=R, H=B)
                # Pw[idx] = parabolic(xii, etai, zetai)
                # Pw[idx] = twist(xii, etai, zetai)
                Pw[idx] = cylinder(xii, etai, zetai)

    cDOF = np.array([], dtype=int)
    qc = np.array([], dtype=float).reshape((0, 3))
    # cDOF = np.array([0], dtype=int)
    # qc = np.array([-np.ones(3) * 0.1])
    X, Y, Z = fit_B_spline_volume(mesh, knots, Pw, qc, cDOF)

    B_spline_volume2vtk(knot_vectors, np.concatenate((X, Y, Z)), 'fit_B_spline_colume.vtu')
    
    import matplotlib.pyplot as plt
    fig = plt.figure()
    ax = fig.add_subplot(111, projection='3d')
    ax.scatter(*Pw.T)
    ax.scatter(X, Y, Z, color='red')
    # RB = R + 0.5*B
    # # RB = R
    # ax.set_xlim(-RB, RB)
    # ax.set_ylim(-RB, RB)
    # ax.set_zlim(-RB, RB)
    plt.show()

if __name__ == '__main__':
    # test_Knot_vector()
    # test_Piegl_Ex3_4()
    # test_Piegl_Fig5_18()
    # test_Piegl_Fig5_20()
    # test_mesh3D_vtk_export()
    test_fit_B_spline_volume()<|MERGE_RESOLUTION|>--- conflicted
+++ resolved
@@ -223,21 +223,10 @@
                 NN[i, a, 1] = Nxi[ik, a_xi, 1] * Neta[il, a_eta, 0]
                 NN[i, a, 2] = Nxi[ik, a_xi, 0] * Neta[il, a_eta, 1]
                 if derivative_order > 1:
-<<<<<<< HEAD
-                    NN[i, a, 3] = Nxi[ik, a_xi, 2] * Neta[il, a_eta, 0]
-                    NN[i, a, 4] = Nxi[ik, a_xi, 1] * Neta[il, a_eta, 1]
-                    NN[i, a, 5] = Nxi[ik, a_xi, 0] * Neta[il, a_eta, 2]
-                    NN[i, a, 6] = NN[i, a, 4]
-=======
-                    # NN[2][i, a, 0, 0] = Nxi[2, ik, a_xi] * Neta[0, il, a_eta]
-                    # NN[2][i, a, 0, 1] = Nxi[1, ik, a_xi] * Neta[1, il, a_eta]
-                    # NN[2][i, a, 1, 1] = Nxi[0, ik, a_xi] * Neta[2, il, a_eta]
-                    # NN[2][i, a, 1, 0] = NN[2][i, a, 0, 1]
                     NN[i, a, 3] = Nxi[2, ik, a_xi] * Neta[0, il, a_eta]
                     NN[i, a, 4] = Nxi[1, ik, a_xi] * Neta[1, il, a_eta]
                     NN[i, a, 5] = NN[i, a, 4]
                     NN[i, a, 6] = Nxi[0, ik, a_xi] * Neta[2, il, a_eta]
->>>>>>> 71da83cf
 
     return NN
     
