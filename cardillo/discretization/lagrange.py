import numpy as np
from numpy.polynomial import Polynomial
from scipy.sparse.linalg import spsolve
from cardillo.discretization.indexing import flat2D, flat3D, split2D, split3D
import meshio


# data are only the corner nodes
class LagrangeKnotVector:
    def __init__(self, degree, nel, data=None):
        self.degree = degree
        self.nel = nel
        if data is None:
            self.data = LagrangeKnotVector.uniform(self.degree, self.nel)
        else:
            self.data = np.zeros(self.nel * self.degree + 1)
            for el in range(nel):
                for p in range(self.degree):
                    self.data[el * self.degree + p] = (
                        data[el] + p * (data[el + 1] - data[el]) / self.degree
                    )
            self.data[-1] = data[-1]

        self.element_data = self.data
        self.verify_data()

    @staticmethod
    def uniform(degree, nel, interval=[0, 1]):
        return np.linspace(interval[0], interval[1], degree * nel + 1)

    def element_number(self, nodes):
        if not hasattr(nodes, "__len__"):
            nodes = [nodes]
        lenxi = len(nodes)

        element = np.zeros(lenxi, dtype=int)
        for j in range(lenxi):
            element[j] = (
                np.asarray(self.element_data <= nodes[j]).nonzero()[0][-1]
            ) // (self.degree)
            if nodes[j] == self.data[-1]:
                element[j] -= 1
        # if lenxi == 1:
        #     return int(element)
        return element

    def element_interval(self, el):
        return np.array(
            [
                self.element_data[el * self.degree],
                self.element_data[(el + 1) * self.degree],
            ]
        )

    def verify_data(self):
        assert len(self.element_data) == self.nel * self.degree + 1


class LagrangeBasis:
    """Lagrange basis function on [interval[0], interval[1]], see Wiki.

    References:
    -----------
    Wiki: https://en.wikipedia.org/wiki/Lagrange_polynomial#Definition"""

    def __init__(self, degree, interval=[0, 1]):
        self.degree = degree

        # compute equally spaced points on [0, 1]
        nus = np.linspace(0, 1, num=degree + 1)

        # recursively construct Lagrange shape functions on [0, 1] and map
        # them on interval
        self.li = np.ones(degree + 1, dtype=object)
        for i in range(degree + 1):
            self.li[i] = Polynomial([1.0], domain=interval, window=[0, 1])
            for j in range(degree + 1):
                if i != j:
                    diff = nus[i] - nus[j]
                    self.li[i] *= Polynomial(
                        [-nus[j] / diff, 1.0 / diff], domain=interval, window=[0, 1]
                    )

    def __call__(self, xis):
        xis = np.atleast_1d(xis)
        values = np.zeros((len(xis), self.degree + 1), dtype=float)
        for i, xii in enumerate(xis):
            for j in range(self.degree + 1):
                values[i, j] = self.li[j](xii)
        return values

    def deriv(self, xis, n=1):
        xis = np.atleast_1d(xis)
        values = np.zeros((len(xis), self.degree + 1), dtype=float)
        for i, xii in enumerate(xis):
            for j in range(self.degree + 1):
                values[i, j] = self.li[j].deriv(n)(xii)
        return values


def lagrange_basis1D(degree, xis, derivative, node_vector, squeeze=True):
    """Compute Lagrange basis functions for a given node vector."""
    xis = np.atleast_1d(xis)
    nxis = len(xis)
    N = np.zeros((derivative + 1, nxis, degree + 1))
    for i, xi in enumerate(xis):
        el = node_vector.element_number(xi)[0]
        basis = LagrangeBasis(degree, interval=node_vector.element_interval(el))
        N[0, i] = basis(xi)
        if derivative:
            for j in range(1, derivative + 1):
                N[j, i] = basis.deriv(xi, n=j)
    if squeeze:
        N = N.squeeze()
    return N


def lagrange_basis1D_old(
    degree, xi, derivative=1, knot_vector=None, interval=[-1, 1], squeeze=False
):
    p = degree

    if not hasattr(xi, "__len__"):
        xi = np.array([xi])

    # k = len(xi)
    # n = sum([1 for d in range(derivative + 1)])
    # NN = np.zeros((n, k, p+1))
    # Nxi, N_xi = Lagrange_basis(p, xi, derivative=True, knot_vector=knot_vector, interval=interval)

    # NN[0] = Nxi
    # if derivative > 0:
    #     NN[1] = N_xi

    # return NN
    if squeeze:
        return Lagrange_basis(
            p, xi, derivative=derivative, knot_vector=knot_vector, interval=interval
        ).squeeze()
    else:
        return Lagrange_basis(
            p, xi, derivative=derivative, knot_vector=knot_vector, interval=interval
        )


def lagrange_basis2D(degrees, xis, derivative=1, knot_vectors=None, interval=[-1, 1]):
    p, q = degrees
    xi, eta = xis
    p1q1 = (p + 1) * (q + 1)

    if not hasattr(xi, "__len__"):
        xi = np.array([xi])
    if not hasattr(eta, "__len__"):
        eta = np.array([eta])

    k = len(xi)
    l = len(eta)
    kl = k * l

    n = sum([2**d for d in range(derivative + 1)])
    NN = np.zeros((n, kl, p1q1))
    # TODO: make seperate 1D Basis function with second derrivative
    Nxi = lagrange_basis1D(
        p, xi, derivative=derivative, knot_vector=knot_vectors[0], interval=interval
    )
    Neta = lagrange_basis1D(
        q, eta, derivative=derivative, knot_vector=knot_vectors[1], interval=interval
    )

    for i in range(kl):
        ik, il = split2D(i, (k,))

        for a in range(p1q1):
            a_xi, a_eta = split2D(a, (p + 1,))
            NN[0, i, a] = Nxi[0, ik, a_xi] * Neta[0, il, a_eta]

            if derivative > 0:
                NN[1, i, a] = Nxi[1, ik, a_xi] * Neta[0, il, a_eta]
                NN[2, i, a] = Nxi[0, ik, a_xi] * Neta[1, il, a_eta]
                if derivative > 1:
<<<<<<< HEAD
                    raise RuntimeWarning('This might not work')
=======
                    raise NotImplementedError("...")
>>>>>>> e08e6dbe
                    NN[3, i, a] = Nxi[2, ik, a_xi] * Neta[0, il, a_eta]
                    NN[4, i, a] = Nxi[1, ik, a_xi] * Neta[1, il, a_eta]
                    NN[5, i, a] = NN[4, i, a]
                    NN[6, i, a] = Nxi[0, ik, a_xi] * Neta[2, il, a_eta]

    return NN


def lagrange_basis3D(degrees, xis, derivative=1, knot_vectors=None, interval=[-1, 1]):
    p, q, r = degrees
    xi, eta, zeta = xis
    p1q1r1 = (p + 1) * (q + 1) * (r + 1)

    if not hasattr(xi, "__len__"):
        xi = np.array([xi])
    if not hasattr(eta, "__len__"):
        eta = np.array([eta])
    if not hasattr(zeta, "__len__"):
        zeta = np.array([zeta])

    k = len(xi)
    l = len(eta)
    m = len(zeta)
    klm = k * l * m

    n = sum([3**d for d in range(derivative + 1)])
    NN = np.zeros((n, klm, p1q1r1))
    # TODO: make seperate 1D Basis function with second derrivative
    if knot_vectors:
        Nxi = lagrange_basis1D(
            p, xi, derivative=derivative, knot_vector=knot_vectors[0], interval=interval
        )
        Neta = lagrange_basis1D(
            q,
            eta,
            derivative=derivative,
            knot_vector=knot_vectors[1],
            interval=interval,
        )
        Nzeta = lagrange_basis1D(
            r,
            zeta,
            derivative=derivative,
            knot_vector=knot_vectors[2],
            interval=interval,
        )
    else:
        Nxi = lagrange_basis1D(p, xi, interval=interval)
        Neta = lagrange_basis1D(q, eta, interval=interval)
        Nzeta = lagrange_basis1D(r, zeta, interval=interval)

    for i in range(klm):
        ik, il, im = split3D(i, (k, l))

        for a in range(p1q1r1):
            a_xi, a_eta, a_zeta = split3D(a, (p + 1, q + 1))
            NN[0, i, a] = Nxi[0, ik, a_xi] * Neta[0, il, a_eta] * Nzeta[0, im, a_zeta]

            if derivative > 0:
                NN[1, i, a] = (
                    Nxi[1, ik, a_xi] * Neta[0, il, a_eta] * Nzeta[0, im, a_zeta]
                )
                NN[2, i, a] = (
                    Nxi[0, ik, a_xi] * Neta[1, il, a_eta] * Nzeta[0, im, a_zeta]
                )
                NN[3, i, a] = (
                    Nxi[0, ik, a_xi] * Neta[0, il, a_eta] * Nzeta[1, im, a_zeta]
                )
                if derivative > 1:
<<<<<<< HEAD
                    raise RuntimeWarning('This might not work')
                    NN[4 , i, a] = Nxi[2, ik, a_xi] * Neta[0, il, a_eta] * Nzeta[0, im, a_zeta]
                    NN[5 , i, a] = Nxi[1, ik, a_xi] * Neta[1, il, a_eta] * Nzeta[0, im, a_zeta]
                    NN[6 , i, a] = Nxi[1, ik, a_xi] * Neta[0, il, a_eta] * Nzeta[1, im, a_zeta]
                    NN[7 , i, a] = NN[5, i, a]
                    NN[8 , i, a] = Nxi[0, ik, a_xi] * Neta[2, il, a_eta] * Nzeta[0, im, a_zeta]
                    NN[9 , i, a] = Nxi[0, ik, a_xi] * Neta[1, il, a_eta] * Nzeta[1, im, a_zeta]
                    NN[10, i, a] = NN[6, i, a]
                    NN[11, i, a] = NN[9, i, a]
                    NN[12, i, a] = Nxi[0, ik, a_xi] * Neta[0, il, a_eta] * Nzeta[2, im, a_zeta]
=======
                    raise NotImplementedError("...")
                    NN[4, i, a] = (
                        Nxi[2, ik, a_xi] * Neta[0, il, a_eta] * Nzeta[0, im, a_zeta]
                    )
                    NN[5, i, a] = (
                        Nxi[1, ik, a_xi] * Neta[1, il, a_eta] * Nzeta[0, im, a_zeta]
                    )
                    NN[6, i, a] = (
                        Nxi[1, ik, a_xi] * Neta[0, il, a_eta] * Nzeta[1, im, a_zeta]
                    )
                    NN[7, i, a] = NN[5, i, a]
                    NN[8, i, a] = (
                        Nxi[0, ik, a_xi] * Neta[2, il, a_eta] * Nzeta[0, im, a_zeta]
                    )
                    NN[9, i, a] = (
                        Nxi[0, ik, a_xi] * Neta[1, il, a_eta] * Nzeta[1, im, a_zeta]
                    )
                    NN[10, i, a] = NN[6, i, a]
                    NN[11, i, a] = NN[7, i, a]
                    NN[12, i, a] = (
                        Nxi[0, ik, a_xi] * Neta[0, il, a_eta] * Nzeta[2, im, a_zeta]
                    )
>>>>>>> e08e6dbe

    return NN


def Lagrange_basis(degree, x, derivative=1, knot_vector=None, interval=[-1, 1]):
    """Compute Lagrange shape function basis.

    Parameters
    ----------
    degree : int
        polynomial degree
    x : ndarray, 1D
        array containing the evaluation points of the polynomial
    derivative : bool
        whether to compute the derivative of the shape function or not
    returns : ndarray or (ndarray, ndarray)
        2D array of shape (len(x), degree + 1) containing the k = degree + 1 shape functions evaluated at x and optional the array containing the corresponding first derivatives

    """
    if not hasattr(x, "__len__"):
        x = [x]
    nx = len(x)
    N = np.zeros((derivative + 1, nx, degree + 1))
    if knot_vector is not None:
        for i, xi in enumerate(x):
            el = knot_vector.element_number(xi)[0]
            N[0, i] = __lagrange(xi, degree, interval=knot_vector.element_interval(el))
        if derivative:
            for i, xi in enumerate(x):
                el = knot_vector.element_number(xi)[0]
                N[1, i] = __lagrange_x(
                    xi, degree, interval=knot_vector.element_interval(el)
                )
        return N
    else:
        for i, xi in enumerate(x):
            N[0, i] = __lagrange(xi, degree, interval=interval)
        if derivative:
            for i, xi in enumerate(x):
                N[1, i] = __lagrange_x(xi, degree, interval=interval)
        return N


def __lagrange(x, degree, skip=[], interval=[-1, 1]):
    """1D Lagrange shape functions, see https://en.wikipedia.org/wiki/Lagrange_polynomial#Definition.

    Parameter
    ---------
    x : float
        evaluation point
    degree : int
        polynomial degree
    returns : ndarray, 1D
        array containing the k = degree + 1 shape functions evaluated at x
    """
    k = degree + 1
    xi = np.linspace(interval[0], interval[1], num=k)
    l = np.ones(k)
    for j in range(k):
        for m in range(k):
            if m == j or m in skip:
                continue
            l[j] *= (x - xi[m]) / (xi[j] - xi[m])

    return l


def __lagrange_x(x, degree, interval=[-1, 1]):
    """First derivative of 1D Lagrange shape functions, see https://en.wikipedia.org/wiki/Lagrange_polynomial#Derivatives.

    Parameter
    ---------
    x : float
        evaluation point
    degree : int
        polynomial degree
    returns : ndarray, 1D
        array containing the first derivative of the k = degree + 1 shape functions evaluated at x
    """
    k = degree + 1
    xi = np.linspace(interval[0], interval[1], num=k)
    l_x = np.zeros(k)
    for j in range(k):
        for i in range(k):
            if i == j:
                continue
            prod = 1
            for m in range(k):
                if m == i or m == j:
                    continue
                prod *= (x - xi[m]) / (xi[j] - xi[m])
            l_x[j] += prod / (xi[j] - xi[i])

    return l_x


def __lagrange_x_r(x, degree, skip=[]):
    """Recursive formular for first derivative of Lagrange shape functions."""
    k = degree + 1
    xi = np.linspace(-1, 1, num=k)
    l_x = np.zeros(k)
    for j in range(k):
        for i in range(k):
            if i == j or i in skip:
                continue
            l = __lagrange(x, degree, skip=[i] + skip)
            l_x[j] += l[j] / (xi[j] - xi[i])

    return l_x


def __lagrange_xx_r(x, degree):
    """Recursive formular for second derivative of Lagrange shape functions."""
    k = degree + 1
    xi = np.linspace(-1, 1, num=k)
    l_xx = np.zeros(k)
    for j in range(k):
        for i in range(k):
            if i == j:
                continue
            l_x = __lagrange_x_r(x, degree, skip=[i])
            l_xx[j] += l_x[j] / (xi[j] - xi[i])

    return l_xx


def lagrange_volume2vtk(mesh, Q, filename, binary=False):
    cells, points, HigherOrderDegrees = mesh.vtk_mesh(Q)

    meshio.write_points_cells(
        filename,
        points,
        cells,
        cell_data={"HigherOrderDegrees": HigherOrderDegrees},
        binary=binary,
    )


def find_element_number(mesh, xis):
    # finds the element number for a xis vector from the 0 to 1 parameter space
    # also gives the parameter space value of xis
    el = np.zeros(len(xis), dtype=int)
    xis_l = np.zeros_like(xis)
    for i, xi in enumerate(xis):
        if int((xi // (1 / mesh.element_shape[i]))) >= mesh.element_shape[i]:
            el[i] = mesh.element_shape[i] - 1
            xis_l[i] = 1
        else:
            el[i] = int((xi // (1 / mesh.element_shape[i])))
            xis_l[i] = (xis[i] * mesh.element_shape[i] - el[i]) * 2 - 1
    return el, xis_l


def fit_lagrange_volume(mesh, xis, Pw, qc, cDOF):
    A = mesh.L2_projection_A(xis)
    nq = A.shape[0]
    qDOF = np.arange(nq)
    fDOF = np.setdiff1d(qDOF, cDOF)

    Acsc = A.tocsc()
    Aff = Acsc[fDOF[:, None], fDOF]
    Afc = Acsc[fDOF[:, None], cDOF]

    qs = np.zeros((nq,) + Pw.shape[1:])
    for i, Pwi in enumerate(Pw.T):
        b = mesh.L2_projection_b(xis, Pwi)
        qs[cDOF, i] = qc[:, i]
        qs[fDOF, i] = spsolve(Aff, b[fDOF] - Afc @ qs[cDOF, i])

    return qs.T


def fit_lagrange_surface(mesh, xis, Pw, qc, cDOF):
    return fit_lagrange_volume(mesh, xis, Pw, qc, cDOF)


def fit_lagrange_curve(mesh, xi, Pw, qc, cDOF):
    xis = np.array([(xii,) for xii in xi])
    Pws = np.array([(xii, Pwi) for xii, Pwi in zip(xi, Pw)])
    return fit_lagrange_volume(mesh, xis, Pws, qc, cDOF)


def test_shape_functions_der():
    import matplotlib.pyplot as plt

    fig = plt.figure()
    x = np.linspace(-1, 1, 10)
    y = x
    z = x
    NN = lagrange_basis1D(2, x, derivative=1)

    plt.plot(x, NN[:10, 0, 0])
    plt.plot(x, NN[:10, 1, 0])
    plt.plot(x, NN[:10, 2, 0])
    plt.plot(x, NN[:10, 0, 1])
    plt.plot(x, NN[:10, 1, 1])
    plt.plot(x, NN[:10, 2, 1])
    plt.show()


# def test_fit_lagrange_volume():
#     # degrees = np.ones(3, dtype=int) * 3
#     degrees = (2, 2, 2)
#     QP_shape = (1, 1, 1)
#     element_shape = np.ones(3, dtype=int) * 5
#     element_shape = (3, 3, 3)

#     from cardillo.discretization.mesh3D_lagrange import Mesh3D_lagrange
#     mesh = Mesh3D_lagrange(degrees, QP_shape, element_shape, derivative_order=0, nq_n=3)

#     def shear(xi, eta, zeta, gamma=1.5, L=5, B=2, H=1):
#         x = xi * L + gamma * eta * B
#         y = eta * B
#         z = zeta * H
#         return x, y, z

#     def bending(xi, eta, zeta, phi0=np.pi, R=1, B=2, H=1):
#         phi = (1 - xi) * phi0
#         x = (R + B * eta) * np.cos(phi)
#         y = (R + B * eta) * np.sin(phi)
#         # x = (R + B * eta**2) * np.cos(phi)
#         # y = (R + B * eta**2) * np.sin(phi)
#         z = zeta * H
#         return x, y, z

#     def sherical_dome(xi, eta, zeta, phi0=np.pi, theta0=np.pi/2, R=1, H=1):
#         phi = (1 - xi) * phi0
#         theta = eta * theta0
#         r = R + zeta * H
#         x = r * np.cos(phi) * np.sin(theta)
#         y = r * np.sin(phi) * np.sin(theta)
#         z = r * np.cos(theta)
#         return x, y, z

#     def parabolic(xi, eta, zeta, L=1, B=1, H=1):
#         x = xi * L
#         y = eta * B + (xi - L/2)**2 * eta
#         z = zeta * H
#         return x, y, z

#     def twist(xi, eta, zeta, phi0=np.pi/2, R=1, d=1, B=1, H=1):
#         phi = xi * phi0
#         r = R + B * eta
#         x = r * np.cos(phi)
#         y = r * np.sin(phi)
#         z = zeta * H + eta**2 * zeta * d
#         return x, y, z

#     def cylinder(xi, eta, zeta, R=1, H=1):
#         xi_ = 2 * xi - 1
#         eta_ = 2 * eta - 1

#         if np.abs(xi_) > np.abs(eta_):
#             r = np.sqrt(1 + eta_**2)
#         else:
#             r = np.sqrt(1 + xi_**2)

#         x = R / r * xi_
#         y = R / r * eta_
#         z = zeta * H
#         return x, y, z

#     # nxi, neta, nzeta = 20, 5, 5
#     nxi, neta, nzeta = 10, 10, 10
#     # nxi, neta, nzeta = 20, 20, 20
#     xi = np.linspace(0, 1, num=nxi)
#     eta = np.linspace(0, 1, num=neta)
#     zeta = np.linspace(0, 1, num=nzeta)

#     B = 2
#     R = 3

#     n3 = nxi * neta * nzeta
#     xis = np.zeros((n3, 3))
#     Pw = np.zeros((n3, 3))
#     for i, xii in enumerate(xi):
#         for j, etai in enumerate(eta):
#             for k, zetai in enumerate(zeta):
#                 idx = flat3D(i, j, k, (nxi, neta, nzeta))
#                 xis[idx] = xii, etai, zetai
#                 Pw[idx] = shear(xii, etai, zetai)
#                 # Pw[idx] = bending(xii, etai, zetai, R=R, B=B)
#                 # Pw[idx] = sherical_dome(xii, etai, zetai, R=R, H=B)
#                 # Pw[idx] = parabolic(xii, etai, zetai)
#                 # Pw[idx] = twist(xii, etai, zetai)
#                 # Pw[idx] = cylinder(xii, etai, zetai)

#     cDOF = np.array([], dtype=int)
#     qc = np.array([], dtype=float).reshape((0, 3))
#     # cDOF = np.array([0], dtype=int)
#     # qc = np.array([-np.ones(3) * 0.1])
#     X, Y, Z = fit_lagrange_volume(mesh, xis, Pw, qc, cDOF)

#     lagrange_volume2vtk(mesh, np.concatenate((X, Y, Z)), 'fit_lagrange_volume.vtu')

#     import matplotlib.pyplot as plt
#     from mpl_toolkits.mplot3d import Axes3D
#     fig = plt.figure()
#     ax = fig.add_subplot(111, projection='3d')
#     ax.scatter(*Pw.T)
#     ax.scatter(X, Y, Z, color='red')
#     # RB = R + 0.5*B
#     # # RB = R
#     # ax.set_xlim(-RB, RB)
#     # ax.set_ylim(-RB, RB)
#     # ax.set_zlim(-RB, RB)
#     plt.show()

# def test_fit_lagrange_curve():

#     degree = 3
#     QP_shape = 2
#     element_shape = 2
#     from cardillo.discretization.mesh1D import Mesh1D
#     mesh = Mesh1D_lagrange(degree, QP_shape, element_shape, derivative_order=0, nq_n=1)

#     def polynom(xi, a):
#         return np.polynomial.polynomial.polyval(xi, a)

#     xi = np.linspace(0, 1, 100)
#     a = np.array([1.46, 6.8, -28.8, 49, -32.6, 5.8])
#     Pw = polynom(xi, a)

#     cDOF = np.array([], dtype=int)
#     qc = np.array([], dtype=float).reshape((0, 2))

#     X = fit_lagrange_curve(mesh, xi, Pw, qc, cDOF)

#     import matplotlib.pyplot as plt
#     fig = plt.figure()
#     ax = fig.add_subplot(111)
#     plt.plot(xi, Pw)
#     plt.scatter(*X,   color='red')

#     plt.show()


if __name__ == "__main__":
    import numpy as np

    # test_shape_functions_der()

    # test_fit_lagrange_curve()

    # test_fit_lagrange_volume()

    # degree = 2
    # # x = -1
    # # x = 0
    # x = 1

    # lx = __lagrange(x, degree)
    # print(f'l({x}): {lx}')

    # lx_x = __lagrange_x(x, degree)
    # print(f'l_x({x}): {lx_x}')

    # lx_x = __lagrange_x_r(x, degree)
    # print(f'l_x({x}): {lx_x}')

    # lx_xx = __lagrange_xx_r(x, degree)
    # print(f'l_xx({x}): {lx_xx}')

    # degree = 1
    # derivative_order = 1
    # x_array = np.array([-1, 0, 1])
    # N, dN = Lagrange_basis(degree, x_array)
    # print(f'N({x_array}):\n{N}')
    # print(f'dN({x_array}):\n{dN}')<|MERGE_RESOLUTION|>--- conflicted
+++ resolved
@@ -178,11 +178,7 @@
                 NN[1, i, a] = Nxi[1, ik, a_xi] * Neta[0, il, a_eta]
                 NN[2, i, a] = Nxi[0, ik, a_xi] * Neta[1, il, a_eta]
                 if derivative > 1:
-<<<<<<< HEAD
                     raise RuntimeWarning('This might not work')
-=======
-                    raise NotImplementedError("...")
->>>>>>> e08e6dbe
                     NN[3, i, a] = Nxi[2, ik, a_xi] * Neta[0, il, a_eta]
                     NN[4, i, a] = Nxi[1, ik, a_xi] * Neta[1, il, a_eta]
                     NN[5, i, a] = NN[4, i, a]
@@ -252,7 +248,6 @@
                     Nxi[0, ik, a_xi] * Neta[0, il, a_eta] * Nzeta[1, im, a_zeta]
                 )
                 if derivative > 1:
-<<<<<<< HEAD
                     raise RuntimeWarning('This might not work')
                     NN[4 , i, a] = Nxi[2, ik, a_xi] * Neta[0, il, a_eta] * Nzeta[0, im, a_zeta]
                     NN[5 , i, a] = Nxi[1, ik, a_xi] * Neta[1, il, a_eta] * Nzeta[0, im, a_zeta]
@@ -263,30 +258,6 @@
                     NN[10, i, a] = NN[6, i, a]
                     NN[11, i, a] = NN[9, i, a]
                     NN[12, i, a] = Nxi[0, ik, a_xi] * Neta[0, il, a_eta] * Nzeta[2, im, a_zeta]
-=======
-                    raise NotImplementedError("...")
-                    NN[4, i, a] = (
-                        Nxi[2, ik, a_xi] * Neta[0, il, a_eta] * Nzeta[0, im, a_zeta]
-                    )
-                    NN[5, i, a] = (
-                        Nxi[1, ik, a_xi] * Neta[1, il, a_eta] * Nzeta[0, im, a_zeta]
-                    )
-                    NN[6, i, a] = (
-                        Nxi[1, ik, a_xi] * Neta[0, il, a_eta] * Nzeta[1, im, a_zeta]
-                    )
-                    NN[7, i, a] = NN[5, i, a]
-                    NN[8, i, a] = (
-                        Nxi[0, ik, a_xi] * Neta[2, il, a_eta] * Nzeta[0, im, a_zeta]
-                    )
-                    NN[9, i, a] = (
-                        Nxi[0, ik, a_xi] * Neta[1, il, a_eta] * Nzeta[1, im, a_zeta]
-                    )
-                    NN[10, i, a] = NN[6, i, a]
-                    NN[11, i, a] = NN[7, i, a]
-                    NN[12, i, a] = (
-                        Nxi[0, ik, a_xi] * Neta[0, il, a_eta] * Nzeta[2, im, a_zeta]
-                    )
->>>>>>> e08e6dbe
 
     return NN
 
