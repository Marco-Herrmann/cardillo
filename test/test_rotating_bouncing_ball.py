--- conflicted
+++ resolved
@@ -6,7 +6,6 @@
 
 from cardillo import System
 from cardillo.solver import (
-    MoreauShifted,
     NonsmoothGeneralizedAlpha,
     Rattle,
     Moreau,
@@ -219,11 +218,7 @@
     # solver1, label1 = MoreauShifted(system, t_final, dt), "MoreauShifted"
     # solver1, label1 = MoreauShiftedNew(system, t_final, dt), "MoreauShiftedNew"
     # solver1, label1 = MoreauClassical(system, t_final, dt), "MoreauClassical"
-<<<<<<< HEAD
-    solver1, label1 = BackwardEuler(system, t_final, dt), "Backward BackwardEuler"
-=======
-    solver1, label1 = BackwardEuler(system, t_final, dt), "Backward Euler"
->>>>>>> fff3560a
+    solver1, label1 = BackwardEuler(system, t_final, dt), "BackwardEuler"
 
     sol1 = solver1.solve()
     t1 = sol1.t
