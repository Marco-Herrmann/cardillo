import numpy as np
from pathlib import Path
from cardillo.discrete import RigidBodyQuaternion
from cardillo.discrete.shapes import Cuboid, Ball, Cylinder, FromSTL
from cardillo import System
from cardillo.solver import MoreauClassical
from cardillo.visualization import Export


def test_some_rigid_bodies():
    path = Path(__file__)
    u0 = np.random.rand(6)

    ###############
    # box primitive
    ###############
    dimensions = np.array([3, 2, 1])
    box = Cuboid(RigidBodyQuaternion)(dimensions=dimensions, density=0.0078, u0=u0)

    #############################
    # identical stl box primitive
    #############################
    K_r_SP = -np.array([1.5, 1.0, 0.5])
    # fmt: off
    K_Theta_S = np.array([
        [0.0195,   0.0,    0.0],
        [   0.0, 0.039,    0.0],
        [   0.0,   0.0, 0.0507],
    ])
    stl_box = FromSTL(RigidBodyQuaternion)(
        path=path.parent / ".." / "geometry" / "box" / "box.stl",
        mass=0.0468,
        K_r_SP=K_r_SP,
        K_Theta_S=K_Theta_S,
        u0=u0,
    )

    assert np.isclose(box.mass, stl_box.mass)
    assert np.allclose(box.K_Theta_S, stl_box.K_Theta_S)

    ####################
    # cylinder primitive
    ####################
    q0 = np.array([0, 0, -dimensions[-1], 1, 0, 0, 0], dtype=float)
    cylinder = Cylinder(RigidBodyQuaternion)(
        length=3, radius=1, density=1, axis=2, q0=q0, u0=u0
    )

    ################
    # ball primitive
    ################
    q0 = np.array([*(0.5 * dimensions), 1, 0, 0, 0], dtype=float)
    ball = Ball(RigidBodyQuaternion)(mass=1, radius=0.2, q0=q0, u0=u0)

    ######################################
    # solve system and generate vtk export
    ######################################
    system = System()
    system.add(ball, box, cylinder, stl_box)
    system.assemble()

    sol = MoreauClassical(system, 10, 1e-2).solve()

<<<<<<< HEAD
    e = Export(
        path=path.parent, 
        folder_name=path.stem, 
        overwrite=True, 
        fps=30, 
        solution=sol, 
        system=system)
    e.export_contr(rectangle)
    e.export_contr(disk)
=======
    e = Export(path.parent, path.stem, True, 30, sol)
>>>>>>> 2d769dda
    e.export_contr(ball)
    e.export_contr(box)
    e.export_contr(cylinder)
    e.export_contr(stl_box)


if __name__ == "__main__":
    test_some_rigid_bodies()<|MERGE_RESOLUTION|>--- conflicted
+++ resolved
@@ -61,7 +61,6 @@
 
     sol = MoreauClassical(system, 10, 1e-2).solve()
 
-<<<<<<< HEAD
     e = Export(
         path=path.parent, 
         folder_name=path.stem, 
@@ -69,11 +68,6 @@
         fps=30, 
         solution=sol, 
         system=system)
-    e.export_contr(rectangle)
-    e.export_contr(disk)
-=======
-    e = Export(path.parent, path.stem, True, 30, sol)
->>>>>>> 2d769dda
     e.export_contr(ball)
     e.export_contr(box)
     e.export_contr(cylinder)
